--- conflicted
+++ resolved
@@ -1898,11 +1898,9 @@
 
 		<!-- ldc-devel moved to ldc, ldc moved to ldc-libs -->
 		<Package>ldc-devel</Package>
-<<<<<<< HEAD
 				
 		<!-- Has been removed since release 75 of oxygen -->
 		<Package>oxygen-sound-theme</Package>
-=======
 
 		<!-- Haskell stack upgrade -->
 		<Package>cpphs</Package>
@@ -2481,6 +2479,5 @@
 		<Package>haskell-zlib-bindings-devel</Package>
 		<Package>hsakell-regex-applicative-text</Package>
 		<Package>hsakell-regex-applicative-text-devel</Package>
->>>>>>> 19e0b78d
 	</Obsoletes>
 </PISI>