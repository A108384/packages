--- conflicted
+++ resolved
@@ -1485,12 +1485,11 @@
 		<Package>libgit2solbuild-dbginfo</Package>
 		<Package>libgit2solbuild-devel</Package>
 
-<<<<<<< HEAD
 		<!-- got merged into libpinyin -->
 		<Package>libzhuyin</Package>
 		<Package>libzhuyin-devel</Package>
 		<Package>libzhuyin-dbginfo</Package>
-=======
+
 		<!-- no longer used or required by fontforge -->
 		<Package>libuninameslist</Package>
 		<Package>libuninameslist-dbginfo</Package>
@@ -1500,6 +1499,5 @@
 		<Package>opencascade-ce</Package>
 		<Package>opencascade-dbginfo</Package>
 		<Package>opencascade-devel</Package>
->>>>>>> 79d1c677
 	</Obsoletes>
 </PISI>