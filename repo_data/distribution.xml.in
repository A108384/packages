<PISI>
	<SourceName>Solus</SourceName>
	<Version>1</Version>
	<_Description>Solus Repository</_Description>
	<Type>main</Type>
	<BinaryName>Solus</BinaryName>

	<Obsoletes>
		<!-- Replaced by libpcre -->
		<Package>pcre</Package>
		<!-- Replaced by libpcre-devel -->
		<Package>pcre-devel</Package>

		<!-- Replaced by libwebkit-gtk -->
		<Package>webkitgtk</Package>

		<Package>gnome-icon-theme-symbolic-devel</Package>

		<!-- Replaced by cairo -->
		<Package>cairo</Package>
		<!-- Replaced by libcairo-devel -->
		<Package>cairo-devel</Package>
		<Package>cairo-docs</Package>

		<!-- Replaced by xorg-driver-video-cirrus -->
		<Package>xorg-video-driver-cirrus</Package>

		<!-- Replaced by libtasn1-utils //-->
		<Package>libtasn1-bin</Package>

		<!-- Replaced by solus-artwork //-->
		<Package>evolve-os-artwork</Package>

		<!-- Replaced by xorg-server/-devel //-->
		<Package>xorg-driver-video-modesetting</Package>
		<Package>glamor-egl</Package>
		<Package>glamor-egl-devel</Package>

		<!-- geoclue rename //-->
		<Package>libgeoclue</Package>
		<Package>libgeoclue-devel</Package>

		<!-- Removed after rename //-->
		<Package>solus-migrate</Package>

		<!-- libcairorename //-->
		<Package>libcairomm</Package>
		<Package>libcairomm-devel</Package>
		<Package>libcairomm</Package>

		<!-- libatkmm rename //-->
		<Package>libatkmm</Package>
		<Package>libatkmm-devel</Package>
		<Package>libatkmm-docs</Package>

		<!-- libatk rename //-->
		<Package>atk</Package>
		<Package>atk-devel</Package>
		<Package>atk-docs</Package>

		<!-- Merged into docbook-xml //-->
		<Package>docbook-xsl</Package>

		<!-- Removed to help support Numix Project //-->
		<Package>numix-frost-themes</Package>

		<Package>python3-setuptools</Package>
		<Package>dc</Package>

		<Package>eigen2-devel</Package>

		<!-- Replaced by spice-protocol //-->
		<Package>spice-protocol-devel</Package>

		<!-- Dead crap, use cups-filters //-->
		<Package>foomatic-filters</Package>

		<!-- Because these suck. //-->
		<Package>evolve-sc</Package>
		<Package>evoassist</Package>

		<!-- Moved back into upstream project //-->
		<Package>libzeitgeist</Package>
		<Package>libzeitgeist-docs</Package>
		<Package>libzeitgeist-devel</Package>

		<!-- Removed lib prefixes //-->
		<Package>libmpg123</Package>
		<Package>libmpg123-devel</Package>

		<!-- Dead since ypkg //-->
		<Package>icon-naming-utils-devel</Package>

		<!-- No longer supported, use golang //-->
		<Package>golang-binary</Package>

		<!-- Budgie Applets (cybre) renamed //-->
		<Package>haste-applet</Package>
		<Package>screenshot-applet</Package>

		<!-- Replaced by vscode //-->
		<Package>vscode-ms</Package>

		<!-- Incorporated into openblas //-->
		<Package>lapack</Package>
		<Package>lapack-devel</Package>

		<!-- Going back to findutils tyvm //-->
		<Package>mlocate</Package>

		<!-- Replaced by split qt5 packages //-->
		<Package>qt5</Package>
		<Package>qt5-demos</Package>
		<Package>qt5-devel</Package>

		<!-- Renamed to -slate //-->
		<Package>mate-notification-theme-solus</Package>

		<!-- Replaced with linux-headers //-->
		<Package>kernel-libc-devel</Package>
		<!-- Replaced with linux-tools //-->
		<Package>kernel-tools</Package>

		<!-- Replaced by flash-player-npapi in Third Party //-->
		<Package>flash-player-nonfree</Package>

		<!-- Replaced by nautilus-extension-devel //-->
		<Package>nautilus-devel</Package>

		<!-- Replaced by audacious-libs-devel //-->
		<Package>audacious-devel</Package>

		<!-- Replaced by discord //-->
		<Package>discord-canary</Package>

		<!-- Replaced by iproute2 due to an old bad pattern //-->
		<Package>iproute2-devel</Package>

		<!-- Replaced by linux-driver-management //-->
		<Package>gl-driver-switch</Package>

		<!-- Replaced by python-colorama //-->
		<Package>python3-colorama</Package>

		<!-- Replaced by linux-lts //-->
		<Package>kernel</Package>
		<Package>kernel-modules</Package>
		<!-- Replaced by linux-lts-headers //-->
		<Package>kernel-headers</Package>

		<!-- Replaced by mpv-libs-devel //-->
		<Package>mpv-devel</Package>

		<!-- Forbidden in Solus //-->
		<Package>faac</Package>
		<Package>faac-devel</Package>
		<Package>faac-utils</Package>

		<!-- Replaced by nx-libs //-->
		<Package>nxcomp</Package>
		<Package>nxcomp-devel</Package>
		<Package>nxproxy</Package>

		<!-- Replaced by llvm-clang + llvm-clang-devel //-->
		<Package>clang</Package>
		<Package>clang-devel</Package>

		<!-- DOA upstream //-->
		<Package>arc-firefox-theme</Package>
		<Package>captiva-icon-theme</Package>
		<Package>pacifica-icon-theme</Package>

		<!-- Replaced with autogen-libs //-->
		<Package>libautogen</Package>

		<!-- Dropped in Solus due to not being used //-->
		<Package>packagekit</Package>
		<Package>packagekit-devel</Package>
		<Package>packagekit-dbginfo</Package>
		<Package>packagekit-docs</Package>
		<Package>poppler-docs</Package>
		<Package>poppler-qt4</Package>
		<Package>poppler-qt4-devel</Package>

		<!-- gnome-dictionary stopped shipping gdict as public lib //-->
		<Package>gnome-dictionary-docs</Package>
		<Package>gnome-dictionary-devel</Package>

		<!-- It isn't like Solus uses GNOME Initial Setup //-->
		<Package>gnome-initial-setup</Package>

		<!-- Extension no longer maintained, likely doesn't work on new GNOME Shell //-->
		<Package>gnome-shell-extension-caffeine</Package>

		<!-- No longer used for anything //-->
		<Package>libgee1</Package>
		<Package>libgee1-devel</Package>
		<Package>libgee1-dbginfo</Package>
		<Package>mozjs17</Package>
		<Package>mozjs17-devel</Package>
		<Package>redo</Package>
		<Package>spidermonkey</Package>
		<Package>spidermonkey-devel</Package>
		<Package>vte2</Package>
		<Package>vte2-devel</Package>
		<Package>vte2-dbginfo</Package>

		<Package>zlib-minizip-32bit</Package>
		<Package>zlib-minizip-devel-32bit</Package>

		<!-- Stray //-->
		<Package>gnonlin</Package>

		<!-- Now part of kdevelop //-->
		<Package>kdevplatform</Package>
		<Package>kdevplatform-devel</Package>

		<!-- Now mesa-demos //-->
		<Package>mesalib-demos</Package>

		<!-- Now libgfortran-32bit //-->
		<Package>gfortran-32bit</Package>

		<!-- Debug has to be disabled for this package //-->
		<Package>streamlink-twitch-gui-dbginfo</Package>
		<!-- Replaced by peercoin //-->
		<Package>peerunity</Package>

		<!-- Merged into python-xlib // -->
		<Package>python3-xlib</Package>
		<!-- Merged into python-decorator // -->
		<Package>python3-decorator</Package>

		<!-- Duplicate of python-setuptools-scm //-->
		<Package>setuptools_scm</Package>

		<!-- Dropped in MATE 1.20 //-->
		<Package>mate-polkit-devel</Package>

		<!-- No longer used to build xsd, libboost compatibility issues //-->
		<Package>libcutl</Package>
		<Package>libcutl-devel</Package>

		<!-- The -devel package is no longer built //-->
		<Package>skrooge-devel</Package>

		<!-- Kodi now ships this //-->
		<Package>kodi-addon-inputstream-adaptive</Package>

		<!-- Replaced by falkon //-->
		<Package>qupzilla</Package>
		<Package>qupzilla-devel</Package>

		<!-- Dead upstream. Deprecating package. //-->
		<Package>cutegram</Package>
		<Package>lilyterm</Package>
		<Package>lilyterm-dbginfo</Package>

		<!-- Dead upstream, replaced by fork streamlink //-->
		<Package>livestreamer</Package>

		<!-- Replaced by materia-gtk-theme //-->
		<Package>flat-plat-gtk-theme</Package>
		<Package>flat-plat-gtk-theme-compact</Package>
		<Package>flat-plat-gtk-theme-dark</Package>
		<Package>flat-plat-gtk-theme-dark-compact</Package>
		<Package>flat-plat-gtk-theme-light</Package>
		<Package>flat-plat-gtk-theme-light-compact</Package>

		<!-- Deprecated upstream in favour of yubikey-manager-qt //-->
		<Package>yubikey-neo-manager</Package>

		<!-- Dead upstream, replaced by other py crypto libraries //-->
		<Package>pycrypto</Package>

		<!-- Merged into util-linux //-->
		<Package>rfkill</Package>

		<!-- Orphaned -devel packages which are no longer built //-->
		<Package>evolution-ews-devel</Package>
		<Package>gstreamer-vaapi-devel</Package>
		<Package>kdeplasma-addons-devel</Package>
		<Package>klayout-devel</Package>

		<!-- Requires an ancient and insecure mozjs //-->
		<Package>lwqq</Package>
		<Package>lwqq-devel</Package>
		<Package>pidgin-lwqq</Package>

		<!-- Abandoned upstream with many CVEs pending //-->
		<Package>autotrace</Package>
		<Package>autotrace-devel</Package>

		<!-- Replaced by gnome-tweaks //-->
		<Package>gnome-tweak-tool</Package>

		<!-- Replaced by filemanager-actions //-->
		<Package>nautilus-actions</Package>
		<Package>nautilus-actions-dbginfo</Package>
		<Package>nautilus-actions-devel</Package>
		<Package>nautilus-actions-docs</Package>

		<!-- Deaded completely //-->
		<Package>gegl3</Package>
		<Package>gegl3-dbginfo</Package>
		<Package>gegl3-devel</Package>
		<Package>gegl3-docs</Package>

		<!-- mypaint to libmypaint //-->
		<Package>mypaint-devel</Package>

		<!-- replaced by kicad-footprints //-->
		<Package>kicad-library</Package>

		<!-- Landed without functioning appropriately, dead upstream //-->
		<Package>i3lock-fancy</Package>

		<!-- docbook-xsl is super dead, as is its docs //-->
		<Package>docbook-xsl-docs</Package>

		<!-- -devel folded into radeontop //-->
		<Package>radeontop-devel</Package>

		<!-- Since replaced by mailspring //-->
		<Package>n1</Package>

		<!-- No interest in supporting modern Qt stack //-->
		<Package>plex-media-player</Package>

		<!-- Deprecated from repos. Complete architecture change and now requires CEF. //-->
		<Package>diorite</Package>
		<Package>nuvola-all-services</Package>
		<Package>nuvola-app-8tracks</Package>
		<Package>nuvola-app-amazon-cloud-player</Package>
		<Package>nuvola-app-bandcamp</Package>
		<Package>nuvola-app-deezer</Package>
		<Package>nuvola-app-google-calendar</Package>
		<Package>nuvola-app-google-play-music</Package>
		<Package>nuvola-app-groove</Package>
		<Package>nuvola-app-jango</Package>
		<Package>nuvola-app-logitech-media-server</Package>
		<Package>nuvola-app-mixcloud</Package>
		<Package>nuvola-app-owncloud-music</Package>
		<Package>nuvola-app-plex</Package>
		<Package>nuvola-app-soundcloud</Package>
		<Package>nuvola-app-spotify</Package>
		<Package>nuvola-app-tunein</Package>
		<Package>nuvola-app-yandex-music</Package>
		<Package>nuvolaplayer-dbginfo</Package>
		<Package>nuvolaplayer-devel</Package>
		<Package>nuvolaplayer</Package>

		<!-- Deprecated from repos. It's dead and is blocking stack upgrades. //-->
		<Package>makemkv</Package>
		<Package>makemkv-32bit-dbginfo</Package>

		<!-- Only needed for yubikey-neo-manager which was already deprecated. //-->
		<Package>libykneomgr</Package>
		<Package>libykneomgr-dbginfo</Package>
		<Package>libykneomgr-devel</Package>

		<!-- Qt4 support dropped, Qt5 support folded into main packages. //-->
		<Package>qca-qt5</Package>
		<Package>qca-qt5-devel</Package>
		<Package>qca-qt5-dbginfo</Package>
		<Package>qscintilla-qt5</Package>
		<Package>qscintilla-qt5-devel</Package>
		<Package>python-qscintilla-qt5</Package>

		<!-- Qt4 only library which nothing uses, part of Qt5. //-->
		<Package>qjson</Package>
		<Package>qjson-devel</Package>

		<!-- Corebird will no longer function after August 24th, alongside many Twitter clients. //-->
		<!-- This is the result of the deprecation of the UserStream API by Twitter. //-->
		<Package>corebird</Package>

		<!-- -devel folded into yelp-tools //-->
		<Package>yelp-tools-devel</Package>

		<!-- not supported against newer mysql, nobody willing to step up and hack it together //-->
		<Package>mysql-workbench</Package>

		<!-- Not permitted for redistibution with modificiations //-->
		<Package>tarsnap</Package>
		<Package>tarsnap-dbginfo</Package>

		<!-- No longer feasible to package and ship without enforcing itch-setup and auto-updates //-->
		<Package>itch</Package>
		<Package>itch-dbginfo</Package>

		<!-- No longer maintained by upstreams //-->
		<Package>adapta-kde</Package>
		<Package>arc-kde</Package>
		<Package>aglio</Package>
		<Package>boto3</Package>
		<Package>godep</Package>
		<Package>gnome-shell-extension-dynamic-panel-transparency</Package>
		<Package>journal</Package>
		<Package>kaa-base</Package>
		<Package>kaa-metadata</Package>
		<Package>kaa-metadata-dbginfo</Package>
		<Package>libqtelegram-ae</Package>
		<Package>libqtelegram-ae-dbginfo</Package>
		<Package>libqtelegram-ae-devel</Package>
		<Package>plotinus</Package>
		<Package>sofia-sip</Package>
		<Package>sofia-sip-dbginfo</Package>
		<Package>sofia-sip-devel</Package>
		<Package>telegramqml</Package>
		<Package>telegramqml-dbginfo</Package>
		<Package>telegramqml-devel</Package>
		<Package>trousers</Package>
		<Package>trousers-dbginfo</Package>
		<Package>trousers-devel</Package>
		<Package>valum</Package>
		<Package>valum-devel</Package>

		<!-- Merged in xorgproto //-->
		<Package>bigreqsproto</Package>
		<Package>compositeproto</Package>
		<Package>damageproto</Package>
		<Package>dmxproto</Package>
		<Package>dri2proto</Package>
		<Package>dri3proto</Package>
		<Package>fixesproto</Package>
		<Package>fontsproto</Package>
		<Package>glproto</Package>
		<Package>inputproto</Package>
		<Package>kbproto</Package>
		<Package>presentproto</Package>
		<Package>randrproto</Package>
		<Package>recordproto</Package>
		<Package>renderproto</Package>
		<Package>resourceproto</Package>
		<Package>scrnsaverproto</Package>
		<Package>videoproto</Package>
		<Package>xcmiscproto</Package>
		<Package>xextproto</Package>
		<Package>xf86bigfontproto</Package>
		<Package>xf86dgaproto</Package>
		<Package>xf86driproto</Package>
		<Package>xf86vidmodeproto</Package>
		<Package>xineramaproto</Package>
		<Package>xproto</Package>

		<!-- No longer supported in new xorg-server //-->
		<Package>nvidia-304-glx-driver</Package>
		<Package>nvidia-304-glx-driver-32bit</Package>
		<Package>nvidia-304-glx-driver-common</Package>
		<Package>nvidia-304-glx-driver-current</Package>
		<Package>nvidia-304-glx-driver-modaliases</Package>

		<!-- No longer has maintainer. //-->
		<Package>abcm2ps</Package>
		<Package>brackets</Package>
		<Package>brackets-dbginfo</Package>
		<Package>ccnet</Package>
		<Package>ccnet-devel</Package>
		<Package>clustershell</Package>
		<Package>coin</Package>
		<Package>coin-dbginfo</Package>
		<Package>conan</Package>
		<Package>dar</Package>
		<Package>dar-devel</Package>
		<Package>direnv</Package>
		<Package>et</Package>
		<Package>frotz</Package>
		<Package>github-release</Package>
		<Package>go-for-it</Package>
		<Package>go-for-it-dbginfo</Package>
		<Package>heroku-cli</Package>
		<Package>hh</Package>
		<Package>i2pd</Package>
		<Package>lastpass-cli</Package>
		<Package>libircclient</Package>
		<Package>libircclient-dbginfo</Package>
		<Package>libircclient-devel</Package>
		<Package>logrotate</Package>
		<Package>materia-kde</Package>
		<Package>mbpfan</Package>
		<Package>megatools</Package>
		<Package>megatools-dbginfo</Package>
		<Package>megazeux</Package>
		<Package>mergerfs</Package>
		<Package>miller</Package>
		<Package>moolticute</Package>
		<Package>mysql-connector-cpp</Package>
		<Package>mysql-connector-cpp-dbginfo</Package>
		<Package>mysql-connector-cpp-devel</Package>
		<Package>newsbeuter</Package>
		<Package>openbazaar</Package>
		<Package>openbazaard</Package>
		<Package>openlp</Package>
		<Package>osmo</Package>
		<Package>packer</Package>
		<Package>partclone</Package>
		<Package>profanity</Package>
		<Package>profanity-devel</Package>
		<Package>pithos</Package>
		<Package>python-alembic</Package>
		<Package>python-deprecation</Package>
		<Package>python-node-semver</Package>
		<Package>python-patch</Package>
		<Package>python-pluginbase</Package>
		<Package>qalculate-gtk</Package>
		<Package>qalculate-gtk-dbginfo</Package>
		<Package>qtox</Package>
		<Package>qtox-dbginfo</Package>
		<Package>rolisteam</Package>
		<Package>rolisteam-dbginfo</Package>
		<Package>roxterm</Package>
		<Package>sabnzbd</Package>
		<Package>sunflower</Package>
		<Package>syncplay</Package>
		<Package>tellico</Package>
		<Package>tellico-dbginfo</Package>
		<Package>toxcore</Package>
		<Package>toxcore-dbginfo</Package>
		<Package>toxcore-devel</Package>
		<Package>watchman</Package>
		<Package>watchman-dbginfo</Package>
		<Package>webtorrent-desktop</Package>
		<Package>webtorrent-desktop-dbginfo</Package>
		<Package>vagrant</Package>
		<Package>vault</Package>
		<Package>yakyak</Package>
		<Package>yakyak-dbginfo</Package>

		<!-- Replaced by nfs-utils //-->
		<Package>libnfsidmap</Package>
		<Package>libnfsidmap-devel</Package>

		<!-- No longer supported due to ffmpeg upgrade //-->
		<Package>opal</Package>
		<Package>opal-devel</Package>
		<Package>opal-dbginfo</Package>
		<Package>ekiga</Package>
		<Package>ekiga-dbginfo</Package>

		<!-- End of year repo cleaning //-->
		<Package>apertium-devel</Package>
		<Package>apertium</Package>
		<Package>arc-red-gtk-theme</Package>
		<Package>chrpath</Package>
		<Package>clicompanion</Package>
		<Package>corsaro-devel</Package>
		<Package>corsaro</Package>
		<Package>createrepo_c-devel</Package>
		<Package>createrepo_c</Package>
		<Package>dbus-sharp-devel</Package>
		<Package>dbus-sharp</Package>
		<Package>dcron</Package>
		<Package>devscripts</Package>
		<Package>dnf</Package>
		<Package>dnf-plugins-core</Package>
		<Package>ecl-devel</Package>
		<Package>ecl</Package>
		<Package>ffe</Package>
		<Package>flickcurl-devel</Package>
		<Package>flickcurl</Package>
		<Package>font-indic-ttf</Package>
		<Package>font-lateef-ttf</Package>
		<Package>gnome-app-templates-demos</Package>
		<Package>gnome-app-templates-devel</Package>
		<Package>gnome-app-templates</Package>
		<Package>gnome-python-desktop-devel</Package>
		<Package>gnome-python-desktop</Package>
		<Package>goofiboot</Package>
		<Package>gxmessage</Package>
		<Package>indent</Package>
		<Package>koji</Package>
		<Package>lesspipe</Package>
		<Package>libbdplus-devel</Package>
		<Package>libbdplus</Package>
		<Package>libcomps</Package>
		<Package>libcomps-devel</Package>
		<Package>libdnf-devel</Package>
		<Package>libdnf</Package>
		<Package>libgestures-devel</Package>
		<Package>libgestures</Package>
		<Package>libguess-devel</Package>
		<Package>libguess</Package>
		<Package>libpqxx-devel</Package>
		<Package>libpqxx</Package>
		<Package>librepo-devel</Package>
		<Package>librepo</Package>
		<Package>libsolv-devel</Package>
		<Package>libsolv</Package>
		<Package>libtrace-devel</Package>
		<Package>libtrace</Package>
		<Package>libwandio-devel</Package>
		<Package>libwandio</Package>
		<Package>libxfont-32bit-devel</Package>
		<Package>libxfont-32bit</Package>
		<Package>libxfont-devel</Package>
		<Package>libxfont</Package>
		<Package>lttoolbox-devel</Package>
		<Package>lttoolbox</Package>
		<Package>mock</Package>
		<Package>mpdris2</Package>
		<Package>mtpfs</Package>
		<Package>nload</Package>
		<Package>omegat</Package>
		<Package>omegat-docs</Package>
		<Package>patchutils</Package>
		<Package>pyrex</Package>
		<Package>python-cssselect</Package>
		<Package>python-ipaddr</Package>
		<Package>python-krbv</Package>
		<Package>python-mpd</Package>
		<Package>python-notifier</Package>
		<Package>python-yenc</Package>
		<Package>smpeg-32bit-devel</Package>
		<Package>smpeg-32bit</Package>
		<Package>smpeg-devel</Package>
		<Package>smpeg</Package>
		<Package>sys-helpers</Package>
		<Package>texi2html</Package>
		<Package>usermode</Package>
		<Package>vilistextum</Package>
		<Package>vsftpd</Package>
		<Package>x2goserver</Package>
		<Package>xml-commons</Package>
		<Package>xml-security-c</Package>
		<Package>xml-security-c-devel</Package>
		<Package>yum-metadata-parser</Package>
		<Package>yum</Package>
		<Package>yum-utils</Package>

		<!-- Splitted into godot-classic and godot-mono //-->
		<Package>godot</Package>

		<!-- Removed from upstream due to not being maintained anymore //-->
		<Package>papirus-adapta-icon-theme</Package>

		<!-- Essentially dead. No release in years, commits are few and far-between //-->
		<Package>cairo-dock</Package>
		<Package>cairo-dock-devel</Package>

		<!-- Mkfontscale ships now with mkfontdir //-->
		<Package>mkfontdir</Package>

		<!-- Renamed to openrazer //-->
		<Package>razer-drivers</Package>
		<Package>razer-drivers-common</Package>
		<Package>razer-drivers-current</Package>
		<Package>razer-drivers-modaliases</Package>

		<!-- Part of budgie-desktop nowadays //-->
		<Package>budgie-caffeine-applet</Package>

		<!-- Not needed as per week 14 Task list //-->
		<Package>ptlib</Package>
		<Package>electronic-wechat</Package>

		<!-- sip cleanup and python qt4 deprecation //-->
		<Package>bitmessage</Package>
		<Package>puddletag</Package>
		<Package>python-qt4</Package>
		<Package>python3-qt4</Package>

		<!-- they get not shipped anymore inside digikam //-->
		<Package>digikam-kipi-plugins</Package>

		<!-- Part of GNOME Stack Cleanup //-->
		<Package>dleyna-renderer</Package>
		<Package>dleyna-renderer-devel</Package>
		<Package>frogr</Package>
		<Package>empathy</Package>
		<Package>galculator</Package>
		<Package>gitg</Package>
		<Package>gitg-devel</Package>
		<Package>gnome-code-assistance</Package>
		<Package>gnome-code-assistance-devel</Package>
		<Package>gnome-contacts</Package>
		<Package>gnome-dictionary</Package>
		<Package>gnome-games</Package>
		<Package>gnome-games-devel</Package>
		<Package>gnome-python</Package>
		<Package>gnome-python-devel</Package>
		<Package>gnome-python-docs</Package>
		<Package>gnome-themes-standard</Package>
		<Package>gnome-themes-standard-32bit</Package>
		<Package>gnome-todo</Package>
		<Package>gnome-todo-devel</Package>
		<Package>gnome-todo-docs</Package>
		<Package>gtef</Package>
		<Package>gtef-devel</Package>
		<Package>gtef-docs</Package>
		<Package>hardcode-tray</Package>
		<Package>latexila</Package>
		<Package>latexila-docs</Package>
		<Package>libdmapsharing</Package>
		<Package>libdmapsharing-devel</Package>
		<Package>libdmapsharing-docs</Package>
		<Package>libwebkit3-gtk</Package>
		<Package>libwebkit3-gtk-devel</Package>
		<Package>libwebkit3-gtk-docs</Package>
		<Package>pwned-checker</Package>
		<Package>retro-gtk</Package>
		<Package>retro-gtk-devel</Package>
		<Package>rygel-docs</Package>
		<Package>telepathy-farstream</Package>
		<Package>telepathy-farstream-devel</Package>
		<Package>telepathy-farstream-docs</Package>
		<Package>telepathy-gabble</Package>
		<Package>telepathy-haze</Package>
		<Package>telepathy-morse</Package>
		<Package>telepathy-qt</Package>
		<Package>telepathy-qt-devel</Package>
		<Package>telepathy-rakia</Package>
		<Package>telepathy-rakia-devel</Package>
		<Package>telepathy-salut</Package>
		<Package>uzbl</Package>

		<!-- Merged into vulkan //-->
		<Package>vulkan-devel</Package>
		<Package>vulkan-32bit-devel</Package>

		<!-- Now named libgnutls-utils //-->
		<Package>gnutls</Package>

		<!-- no updates and old //-->
		<Package>gjiten-kai</Package>
		<Package>gummiboot</Package>
		<Package>lkvm</Package>
		<Package>mylg</Package>
		<Package>nixnote2</Package>
		<Package>python-keyrings.alt</Package>

		<!-- no revdeps, no longer a reason to be in repo //-->
		<Package>clutter-gst-2.0</Package>
		<Package>clutter-gst-2.0-devel</Package>
		<Package>telegram-qt</Package>
		<Package>telegram-qt-devel</Package>

		<!-- abandoned effort //-->
		<Package>lbryschema</Package>
		<Package>lbryum</Package>

		<!-- moved to lbry-desktop //-->
		<Package>lbry-app</Package>
		<Package>lbry-app-dbginfo</Package>

		<!-- merged in with kodi //-->
		<Package>kodi-pvr-iptvsimple</Package>

		<!-- Was replaced with legacy subpackage //-->
		<Package>mate-desktop-branding</Package>

		<!-- Doesn't build with SDL" update T8184" //-->
		<Package>antimicro</Package>
		<Package>qmc2</Package>

		<!-- Not required anymore since D1795 //-->
		<Package>python-faulthandler</Package>

		<!-- Not longer used //-->
		<Package>libzita-convolver</Package>
		<Package>libzita-convolver-devel</Package>
		<Package>pyexiv2</Package>
		<Package>wxPython2</Package>
		<Package>wxPython2-devel</Package>

		<!-- Requires libhandy or is a dep of a package that now requires it //-->
		<Package>hydrapaper</Package>
		<Package>python-gmconfig</Package>
		<Package>python-gmgtk</Package>

		<!-- Renamed to proj //-->
		<Package>proj.4</Package>
		<Package>proj.4-dbginfo</Package>
		<Package>proj.4-devel</Package>

		<!-- GNOME 3.34 Stack //-->
		<Package>gnome-pie</Package>
		<Package>spice-up</Package>
		<Package>libdbusmenu-docs</Package>
		<Package>libpeas-docs</Package>

		<!-- Used to develop mariadb. We don't //-->
		<Package>mariadb-test</Package>

		<!-- Not needed to purely build packages //-->
		<Package>rust-docs</Package>

		<!-- Renamed to python-qtwebengine //-->
		<Package>python3-qtwebengine</Package>

		<!-- Nightcolor gets shipped now with Plasma 5.17 //-->
		<Package>plasma-redshift-control</Package>


		<!-- kcalcore gets replaced by kcalendarcore //-->
		<Package>kcalcore</Package>
		<Package>kcalcore-devel</Package>
		<Package>kcalcore-dbginfo</Package>

		<!-- Merged in arcrack-ng itself //-->
		<Package>aircrack-ng-devel</Package>

		<!-- rtv is rip //-->
		<Package>rtv</Package>
		<Package>python-mailcap-fix</Package>
		<Package>python-kitchen</Package>

		<!-- gnome-twitch is no longer under development //-->
		<Package>gnome-twitch</Package>
		<Package>gnome-twitch-devel</Package>
		<Package>gnome-twitch-dbginfo</Package>

		<!-- remove dnscrypt-proxy-devel because it doesn't get build anymore //-->
		<Package>dnscrypt-proxy-devel</Package>

		<!-- breeze was removed from sardi-icons after v.8.2.0 //-->
		<Package>sardi-icons-breeze</Package>

		<!-- breeze-snow is now named breeze-light //-->
		<Package>breeze-snow-cursor-theme</Package>

		<!-- remove kstars-devel because it contains only a static lib //-->
		<Package>kstars-devel</Package>

		<!-- No longer supported by NVIDIA //-->
		<Package>nvidia-340-glx-driver-32bit</Package>
		<Package>nvidia-340-glx-driver-common</Package>
		<Package>nvidia-340-glx-driver-current</Package>
		<Package>nvidia-340-glx-driver-modaliases</Package>
		<Package>nvidia-340-glx-driver</Package>

		<!-- 2019 and 2020 cleanup //-->
		<Package>cerebro</Package>
		<Package>cerebro-dbginfo</Package>
		<Package>clisp</Package>
		<Package>clisp-dbginfo</Package>
		<Package>darkradiant</Package>
		<Package>darkradiant-dbginfo</Package>
		<Package>desmume</Package>
		<Package>desmume-dbginfo</Package>
		<Package>dukto</Package>
		<Package>dukto-dbginfo</Package>
		<Package>mp3diags</Package>
		<Package>mp3diags-dbginfo</Package>
		<Package>obmenu</Package>
		<Package>lander</Package>
		<Package>lander-dbginfo</Package>

		<!-- gstreamer-1.0-plugins-bad-docs meson buld doesn't use gtk-doc //-->
		<Package>gstreamer-1.0-plugins-bad-docs</Package>

		<!-- No more doc subpackage with update to 1.1.28 //-->
		<Package>libpaper-docs</Package>
		
		<!-- RIP in 3.36 Stack Upgrade //-->
		<Package>gcr-docs</Package>
		<Package>gedit-docs</Package>
		<Package>libvirt-docs</Package>
		<Package>midori</Package>
		<Package>midori-devel</Package>
		<Package>network-manager-applet-devel</Package>
		<Package>network-manager-applet-docs</Package>
		<Package>pantheon-files</Package>
		<Package>pantheon-files-devel</Package>
		<Package>pantheon-terminal</Package>

		<!-- pytorch-devel got replaced by libpytorch //-->
		<Package>pytorch-devel</Package>

		<!-- No need as of Linux 5.6 //-->
		<Package>virtualbox-guest-current</Package>

		<Package>duckmarines</Package>
		<Package>mrrescue</Package>
		<Package>sienna</Package>
		
		<!-- Deprecated from FontForge developers. See D8619 //-->
		<Package>fontforge-devel</Package>

		<!-- pgadmin has no maintainer on phab and youtube-dl-gui has been dead for 2+ years //-->
		<Package>youtube-dl-gui</Package>
		<Package>pgadmin</Package>
		<Package>pgadmin3</Package>
		<Package>pgadmin3-dbginfo</Package>

		<!-- No longer desiring doc package //-->
		<Package>amtk-docs</Package>
		<Package>at-spi2-docs</Package>
		<Package>bamf-docs</Package>
		<Package>evince-docs</Package>
		<Package>fontconfig-docs</Package>
		<Package>gdk-pixbuf-docs</Package>
		<Package>gedit-docs</Package>
		<Package>gfbgraph-docs</Package>
		<Package>glade-docs</Package>
		<Package>glibmm-docs</Package>
		<Package>gom-docs</Package>
		<Package>gssdp-docs</Package>
		<Package>gstreamer-1.0-docs</Package>
		<Package>gstreamer-1.0-plugins-base-docs</Package>
		<Package>gstreamer-1.0-plugins-good-docs</Package>
		<Package>gstreamer-1.0-plugins-ugly-docs</Package>
		<Package>harfbuzz-docs</Package>
		<Package>libatk-docs</Package>
		<Package>libcloudproviders-docs</Package>
		<Package>libgtkmm-3-docs</Package>
		<Package>libnotify-docs</Package>
		<Package>libsoup-docs</Package>
		<Package>libvirt-docs</Package>
		<Package>libvirt-glib-docs</Package>
		<Package>nautilus-docs</Package>
		<Package>pango-docs</Package>
		<Package>pangomm-docs</Package>
		<Package>rhythmbox-docs</Package>
		<Package>totem-docs</Package>

		<!-- Leftover of when cargo package.yml was separated from rust //-->
		<Package>cargo-dbginfo</Package>
		<Package>spice-gtk-docs</Package>

		<!-- No more devel subpackage with update to 1.0 //-->
		<Package>inkscape-devel</Package>

		<!-- Lack maintainers, no JDK11 compatibility in sight //-->
		<Package>kontalk</Package>
		<Package>bfg-repo-cleaner</Package>
		<Package>i2p</Package>
		<Package>java-service-wrapper</Package>

		<!-- Obsoleted by upstream in favor of the TTF dist //-->
		<Package>font-firacode-otf</Package>

		<!-- Python3 GObject merge //-->
		<Package>python3-gobject</Package>
		<Package>python3-gobject-devel</Package>
		<Package>python3-gobject-dbginfo</Package>
		
		<!-- python2 deprecations //-->
		<Package>utopia-documents</Package>
		<Package>utopia-documents-dbginfo</Package>

		<!-- Google is shutting down Google Play Music //-->
		<Package>google-play-music-desktop-player</Package>
		<Package>google-play-music-desktop-player-dbginfo</Package>

		<!-- Now apostrophe //-->
		<Package>uberwriter</Package>
		
		<!-- Used to be lollypop dependency. Removed in D6879 //-->
		<Package>python-wikipedia</Package>

		<!-- No more devel package //-->
		<Package>vcmi-devel</Package>
		
		<!-- Renamed from compton to picom //-->
		<Package>compton</Package>
		
		<!-- Deprecated by upstream //-->
		<Package>gotop</Package>
		<Package>ytop</Package>
		<Package>ruby-sass</Package>
		<Package>wlc</Package>
		<Package>wlc-dbginfo</Package>
		<Package>wlc-devel</Package>
		
		<!-- Some old docs //-->
		<Package>atkmm-docs</Package>
		<Package>clutter-gst-2.0-docs</Package>
		<Package>dconf-docs</Package>
		<Package>digikam-docs</Package>
		<Package>eog-docs</Package>
		<Package>evolution-data-server-docs</Package>
		<Package>gexiv2-docs</Package>
		<Package>glib2-docs</Package>
		<Package>gnome-builder-docs</Package>
		<Package>gnome-shell-docs</Package>
		<Package>libappindicator-docs</Package>
		<Package>libgxps-docs</Package>
		<Package>libjson-glib-docs</Package>
		<Package>libmediaart-docs</Package>
		<Package>libosinfo-docs</Package>
		<Package>libssh2-docs</Package>
		<Package>libx11-docs</Package>
		<Package>llvm-docs</Package>
		<Package>lua-docs</Package>
		<Package>mutter-docs</Package>
		<Package>openconnect-docs</Package>
		<Package>totem-pl-parser-docs</Package>

		<!-- The beginning of python2 nuking //-->
		<Package>spyder</Package>
		
		<!-- Nuke orphan python2 packages //-->
		<Package>python-chess</Package>
		<Package>python-envparse</Package>
		<Package>python-photohash</Package>
		<Package>python2-pylint</Package>
		<Package>python-seccure</Package>
		<Package>python-ipython</Package>
		<Package>python-pmw</Package>
		<Package>python-pymol</Package>
		<Package>python-pymol-dbginfo</Package>
		<Package>python-trollius</Package>
		<Package>python-twodict</Package>
		<Package>python-fastimport</Package>
		<Package>python-gmpy</Package>
		<Package>python-gmpy-dbginfo</Package>
		<Package>python2-astroid</Package>
		<Package>python3-mpmath</Package>
		<Package>python-logilab-common</Package>
		<Package>python-backports.unittest_mock</Package>
		<Package>python-backports.ssl_match_hostname</Package>
		<Package>python-base58</Package>
		<Package>python-subprocess32</Package>
		<Package>python-subprocess32-dbginfo</Package>
		<Package>pygtksourceview</Package>
		<Package>pygtksourceview-devel</Package>
		<Package>python-argparse</Package>
		<Package>python-qt5</Package>
		<Package>python-qt5-dbginfo</Package>
		<Package>python-functools32</Package>

		<Package>elementary-icon-theme</Package>

		<!-- Renamed from riot to element //-->
		<Package>riot</Package>
		<Package>riot-dbginfo</Package>
		
		<!-- Repositories are inactive //-->
		<Package>bundler</Package>
		<Package>ruby-trollop</Package>
		
		<!-- Upgrade requires libhandy and thus removed from repo //-->
		<Package>gnome-sound-recorder</Package>
		<Package>noise</Package>
		<Package>noise-dbginfo</Package>
		<Package>noise-devel</Package>
		<Package>tootle</Package>
		<Package>tootle-dbginfo</Package>

		<!-- Orphan python packages //-->
		<Package>python-osinfo</Package>
		<Package>python-polib</Package>
		
		<!-- http-prompt broken because requires older python-modules //-->
		<Package>http-prompt</Package>
		<Package>python-parsimonious</Package>
		
		<!-- gone with Plasma 5.20 //-->
		<Package>plasma-desktop-devel</Package>
		<Package>user-manager</Package>
		<Package>user-manager-dbginfo</Package>

		<!-- Upstream has not seen changes since 2018 //-->
		<Package>helm</Package>
		<Package>helm-dbginfo</Package>

		<!-- RIP in GNOME 3.38 Upgrade for various reasons //-->
		<Package>feedreader</Package>
		<Package>feedreader-dbginfo</Package>
		<Package>gnome-documents</Package>
		<Package>gnome-online-miners</Package>
		<Package>gnome-online-miners-dbginfo</Package>
		<Package>gst-transcoder</Package>
		<Package>gst-transcoder-devel</Package>
		<Package>gst-transcoder-docs</Package>
		<Package>libcloudproviders-32bit</Package>
		<Package>libcloudproviders-32bit-dbginfo</Package>
		<Package>libcloudproviders-32bit-devel</Package>
		<Package>libgrss</Package>
		<Package>libgrss-devel</Package>
		<Package>libgrss-docs</Package>
		<Package>libunique</Package>
		<Package>libunique-devel</Package>
		<Package>libunique-docs</Package>
		<Package>vino</Package>
		<Package>vino-dbginfo</Package>
		
		<!-- Remove old dbginfo packages //-->
		<Package>CGAL-dbginfo</Package>
		<Package>apache-maven-32bit-dbginfo</Package>
		<Package>breeze-gtk-theme-dbginfo</Package>
		<Package>exfat-utils-dbginfo</Package>
		<Package>finch-dbginfo</Package>
		<Package>freefilesync-dbginfo</Package>
		<Package>glm-dbginfo</Package>
		<Package>gtk3-icon-browser-dbginfo</Package>
		<Package>libcacard-dbginfo</Package>
		<Package>libfakekey-dbginfo</Package>
		<Package>liblouis-dbginfo</Package>
		<Package>libparted-dbginfo</Package>
		<Package>libpurple-dbginfo</Package>
		<Package>libvala-devel-dbginfo</Package>
		<Package>nettle-bin-dbginfo</Package>
		<Package>nvidia-glx-driver-32bit-dbginfo</Package>
		<Package>nvidia-glx-driver-dbginfo</Package>
		<Package>openssh-server-dbginfo</Package>
		<Package>psutils-dbginfo</Package>
		<Package>qgis-32bit-dbginfo</Package>
		<Package>soundtouch-32bit-dbginfo</Package>
		<Package>soundtouch-dbginfo</Package>
		<Package>tensorflow-dbginfo</Package>
		<Package>the-widget-factory-3-dbginfo</Package>
		<Package>unixodbc-32bit-dbginfo</Package>
		<Package>unixodbc-dbginfo</Package>
		<Package>vagrant-dbginfo</Package>
		<Package>valadoc-dbginfo</Package>

		<!-- All files has been patterned into main package, as ETL is a header-only library //-->
		<Package>ETL-devel</Package>

		<!-- Orphan python2 package -->
		<Package>python-pygpgme</Package>

		<!-- kdepim-apps-libs is no more -->
		<Package>kdepim-apps-libs</Package>
		<Package>kdepim-apps-libs-devel</Package>
		<Package>kdepim-apps-libs-dbginfo</Package>

		<!-- skrooge html doc -->
		<Package>skrooge-doc</Package>

		<!-- filezilla-devel -->
		<Package>filezilla-devel</Package>

		<!-- vagrant cleanup -->
		<Package>ruby-bcrypt_pbkdf</Package>
		<Package>ruby-childprocess</Package>
		<Package>ruby-ed25519</Package>
		<Package>ruby-erubis</Package>
		<Package>ruby-hashicorp-checkpoint</Package>
		<Package>ruby-i18n</Package>
		<Package>ruby-log4r</Package>
		<Package>ruby-net-scp</Package>
		<Package>ruby-net-sftp</Package>
		<Package>ruby-net-ssh</Package>
		<Package>ruby-rb-kqueue</Package>
		<Package>ruby-rest-client</Package>
		<Package>ruby-vagrant-cloud</Package>
		<Package>ruby-wdm</Package>
		<Package>ruby-winrm</Package>
		<Package>ruby-winrm-fs</Package>
		<Package>ruby-winrm-elevated</Package>
		<Package>ruby-win32-file-security</Package>

		<!-- ruby cleanup -->
		<Package>concurrent-ruby</Package>
		<Package>ruby-builder</Package>
		<Package>ruby-domain_name</Package>
		<Package>ruby-erubi</Package>
		<Package>ruby-ffi-win32-extensions</Package>
		<Package>ruby-gssapi</Package>
		<Package>ruby-gyoku</Package>
		<Package>ruby-http-cookie</Package>
		<Package>ruby-httpclient</Package>
		<Package>ruby-little-plugger</Package>
		<Package>ruby-logging</Package>
		<Package>ruby-maruku</Package>
		<Package>ruby-mime-types</Package>
		<Package>ruby-mime-types-data</Package>
		<Package>ruby-multi_json</Package>
		<Package>ruby-msgpack</Package>
		<Package>ruby-neovim</Package>
		<Package>ruby-netrc</Package>
		<Package>ruby-nori</Package>
		<Package>ruby-redcarpet</Package>
		<Package>ruby-redcarpet-dbginfo</Package>
		<Package>ruby-unf</Package>
		<Package>ruby-unf_ext</Package>
		<Package>ruby-win32-file</Package>
		<Package>ruby-win32-file-stat</Package>
		<Package>ruby-yard</Package>
		<Package>rubyzip</Package>
		<Package>rubyntlm</Package>

		<!-- Was merged into ffmpeg, currently nothing uses it -->
		<Package>dcadec</Package>
		<Package>dcadec-devel</Package>
		<Package>dcadec-dbginfo</Package>

		<!-- No longer required -->
		<Package>wine-32bit-devel</Package>

		<!-- replaced by exfatprogs //-->
		<Package>fuse-exfat</Package>
		<Package>fuse-exfat-dbginfo</Package>
		<Package>exfat-utils</Package>

		<!-- Licensing dispute upstream per https://github.com/albertlauncher/albert/issues/765 //-->
		<Package>albert</Package>
		<Package>albert-dbginfo</Package>

		<!-- libkate cleanup -->
		<Package>libkate-docs</Package>

		<!-- encryptr server no longer operating -->
		<Package>encryptr</Package>
		<Package>encryptr-dbginfo</Package>

		<!-- No longer required -->
		<Package>systemsettings-devel</Package>
		<Package>snapd-glib-docs</Package>

		<!-- Headers no longer shipped -->
		<Package>antimicrox-devel</Package>

		<!-- Replaced by intel-compute-runtime -->
		<Package>beignet</Package>
		<Package>beignet-devel</Package>
		<Package>beignet-dbginfo</Package>

		<!-- Replaced by rizin -->
		<Package>radare2</Package>
		<Package>radare2-devel</Package>
		<Package>radare2-dbginfo</Package>

		<!-- Replaced by libgtksourceview4 -->
		<Package>libgtksourceview</Package>
		<Package>libgtksourceview-dbginfo</Package>
		<Package>libgtksourceview-devel</Package>
		<Package>libgtksourceview-docs</Package>

		<!-- gtkdatabox3 is now its own package -->
		<Package>klavaro-devel</Package>

		<!-- GNOME 40 Stack Upgrade -->
		<Package>epiphany</Package>
		<Package>epiphany-dbginfo</Package>
		<Package>gnome-clocks</Package>
		<Package>gnome-clocks-dbginfo</Package>
		<Package>goocanvas1</Package>
		<Package>goocanvas1-dbginfo</Package>
		<Package>goocanvas1-devel</Package>
		<Package>libzapojit</Package>
		<Package>libzapojit-dbginfo</Package>
		<Package>libzapojit-devel</Package>
		<Package>nemiver</Package>
		<Package>nemiver-dbginfo</Package>
		<Package>nemiver-devel</Package>
		<Package>pygoocanvas</Package>
		<Package>pygoocanvas-dbginfo</Package>
		<Package>pygoocanvas-devel</Package>
		
		<!-- Old branding package -->
		<Package>gnome-desktop-branding</Package>

		<!-- Temporary Deprecation Until Updated Upstream -->
		<Package>gnome-shell-extension-dash-to-dock</Package>

		<!-- Renamed to budgie-screensaver -->
		<Package>gnome-screensaver</Package>

		<!-- Oad doesn't need it anymore -->
		<Package>mozjs38</Package>
		<Package>mozjs38-dbginfo</Package>
		<Package>mozjs38-devel</Package>

		<!-- Drop python2 and merge -devel to python-sip -->
		<Package>python-sip-devel</Package>
		<Package>python3-sip</Package>
		<Package>python3-sip-dbginfo</Package>
		<Package>python3-sip-devel</Package>

		<!-- No more devel packages -->
		<Package>cava-devel</Package>
		<Package>scribus-devel</Package>
		<Package>vgrep-devel</Package>

		<!-- Replaced by libdispatch -->
		<Package>libblocksruntime</Package>
		<Package>libblocksruntime-devel</Package>

		<!-- We now have a single package for Qt5 doc -->
		<Package>qt5-base-docs</Package>

		<!-- Missed this one awhile ago -->
		<Package>nautilus-admin</Package>

		<!-- Upstreams provide precompiled tarballs that are more up-to-date -->
		<!-- Building on this, I do not want to contradict my own statements about not providing random fat cryptocurrency wallets in the repo. -->
		<Package>bitcoin</Package>
		<Package>bitcoin-dbginfo</Package>
		<Package>bitcoin-devel</Package>
		<Package>electrum</Package>
		<Package>python-aiorpcx</Package>
		<Package>python-aiohttp_socks</Package>
		<Package>python-aiohttp</Package>
		<Package>python-aiohttp-dbginfo</Package>
		<Package>python-bitstring</Package>
		<Package>python-ecdsa</Package>
		<Package>python-jsonrpclib</Package>
		<Package>python-pbkdf2</Package>
		<Package>python-slowaes</Package>
		<Package>python-xmlrpclib</Package>
		<Package>peercoin</Package>
		<Package>peercoin-devel</Package>
		
		<!-- Service is RIP -->
		<Package>cloud-print-connector</Package>
		<Package>cloud-print-connector-dbginfo</Package>

		<!-- Finally able to drop qt4 -->
		<Package>natron</Package>
		<Package>natron-dbginfo</Package>
		<Package>openfx-arena</Package>
		<Package>openfx-arena-dbginfo</Package>
		<Package>openfx-io</Package>
		<Package>openfx-io-dbginfo</Package>
		<Package>openfx-misc</Package>
		<Package>openfx-misc-dbginfo</Package>
		<Package>python-pyside</Package>
		<Package>python-pyside-dbginfo</Package>
		<Package>python-pyside-devel</Package>
		<Package>python-pyside-tools</Package>
		<Package>python-pyside-tools-dbginfo</Package>
		<Package>qucs</Package>
		<Package>qucs-dbginfo</Package>
		<Package>qucs-devel</Package>
		<Package>qt4</Package>
		<Package>qt4-dbginfo</Package>
		<Package>qt4-devel</Package>
		<Package>shiboken</Package>
		<Package>shiboken-dbginfo</Package>
		
		<!-- Deprecated upstream -->
		<Package>cgmanager</Package>
		<Package>cgmanager-dbginfo</Package>
		<Package>cgmanager-devel</Package>

		<!-- Nobody uses PalmOS anymore and this was not maintained -->
		<Package>jpilot</Package>
		<Package>jpilot-dbginfo</Package>
		<Package>pilot-link</Package>
		<Package>pilot-link-dbginfo</Package>
		<Package>pilot-link-devel</Package>

		<!-- Does not support new vala -->
		<Package>pdfpc</Package>
		<Package>pdfpc-dbginfo</Package>

		<!-- Replaced with more libre alternative fork -->
		<Package>libopenaptx</Package>
		<Package>libopenaptx-dbginfo</Package>
		<Package>libopenaptx-devel</Package>

		<!-- Replaced by spyder dev with their fork-->
		<Package>python-jsonrpc-server</Package>
		<Package>python-language-server</Package>
		<Package>python-pyls-black</Package>

		<!-- Replace python3-jedi with python-jedi and drop python2-->
		<Package>python3-jedi</Package>
		<Package>python3-jedi-dbginfo</Package>

		<!-- Replaced with split otf and ttf packages -->
		<Package>font-firago</Package>
		<Package>font-ibm-plex</Package>

		<!-- Old orphan package -->
		<Package>vte2-docs</Package>

		<!-- More orphan python2 packages -->
		<Package>gst-python-0.10</Package>
		<Package>gst-python-0.10-dbginfo</Package>
		<Package>gst-python-0.10-devel</Package>
		<Package>notify-python</Package>
		<Package>notify-python-devel</Package>
		<Package>python-backports_abc</Package>
		<Package>python-enum-compat</Package>
		<Package>python-futures</Package>
		<Package>python-ipaddress</Package>

		<!-- Duplicate of python-guessit -->
		<Package>python3-guessit</Package>

		<!-- Officially deprecated by the ASWF -->
		<Package>ilmbase</Package>
		<Package>ilmbase-dbginfo</Package>
		<Package>ilmbase-devel</Package>

		<!-- Replaced by libayatana-indicator -->
		<Package>libindicator</Package>
		<Package>libindicator-32bit</Package>
		<Package>libindicator-devel</Package>
		<Package>libindicator-32bit-devel</Package>
		<Package>indicator-application</Package>
		<Package>indicator-application-dbginfo</Package>

		<!-- ijs has been merged into ghostscript -->
		<Package>ijs</Package>
		<Package>ijs-devel</Package>

		<!-- Dependency of deprecated package "usermode" -->
		<Package>libuser</Package>
		<Package>libuser-dbginfo</Package>
		<Package>libuser-devel</Package>

		<!-- Renamed to keepassxc -->
		<Package>keepassx</Package>
		<Package>keepassx-dbginfo</Package>

		<!-- mlt and apps update -->
		<Package>webvfx</Package>
		<Package>akregator-devel</Package>

		<!-- Rename to paperwork -->
		<Package>paperwork-gui</Package>

		<!-- Kodi is no longer maintained due to upstream packaging complications and maintainership of it under Solus stopped after 18.x, with the flatpak being the preferred mechanism to install kodi. https://discuss.getsol.us/d/683-kodi-18-leia-has-landed-in-the-repo/96 -->
		<Package>kodi-platform</Package>
		<Package>kodi-platform-devel</Package>
		<Package>kodi-platform-dbginfo</Package>

		<!-- ResidualVM was merged into ScummVM project as of ScummVM 2.5.0 -->
		<Package>residualvm</Package>
		<Package>residualvm-dbginfo</Package>

		<!-- cppzmq is a headers-only package and everything from cppzqm-devel was moved into the main package -->
		<Package>cppzmq-devel</Package>

		<!-- unmaintained py2-gtk2 package blocking python-pillow update that is affected by multiple CVEs. The py3 fork gourmand can be requested via normal inclusion process. -->
		<Package>gourmet</Package>

		<!-- ex dependency of img2pdf -->
		<Package>python-pdfrw</Package>

		<!-- vorta removed APScheduler dependency and is using QTimer directly -->
		<Package>python-apscheduler</Package>

		<!-- Not needed anymore by rapid-photo-downloader -->
		<Package>python-rawkit</Package>

		<!-- Both youtube-dl and yt-dlc were replaced by the more active yt-dlp fork -->
		<Package>youtube-dl</Package>
		<Package>yt-dlc</Package>

		<!-- Removal due to repeated sexual / lewd and otherwise inappropriate remarks by Odysee. -->
		<!-- These remarks would be in violation of our Community Guidelines and I do not feel comfortable supporting the application developers. -->
		<Package>lbry-desktop</Package>
		<Package>lbry-desktop-dbginfo</Package>

		<!-- Not needed anymore by qutebrowser -->
		<Package>python-cssutils</Package>
		<Package>python-pypeg2</Package>

		<!-- font-awesome v6 offer now v4 compatibility -->
		<Package>font-awesome-4</Package>

		<!-- dependency of deprecated package python-aiohttp -->
		<Package>python-yarl</Package>
		<Package>python-yarl-dbginfo</Package>
		<Package>python-multidict</Package>
		<Package>python-multidict-dbginfo</Package>

		<!-- Upstream dropped this package -->
		<Package>qt6-location</Package>
		<Package>qt6-location-dbginfo</Package>
		<Package>qt6-location-demos</Package>
		<Package>qt6-location-devel</Package>

		<!-- Unused gem since ruby 3 stack upgrade -->
		<Package>ruby_dep</Package>

		<!-- paperwork-shell dropped this package -->
		<Package>python-getkey</Package>

		<!-- ovmf package has been renamed to edk2-ovmf -->
		<Package>ovmf</Package>

		<!-- Merged into arc-gtk-theme -->
		<Package>arc-plank-theme</Package>

		<!-- geary no longer needs this -->
		<Package>gmime26</Package>
		<Package>gmime26-docs</Package>
		<Package>gmime26-devel</Package>
		<Package>gmime26-dbginfo</Package>

		<!-- monodevelop has been abandoned by upstream -->
		<Package>monodevelop</Package>
		<Package>monodevelop-dbginfo</Package>
		<Package>monodevelop-devel</Package>
    
		<!-- Temporary package which helped handle libgit2 rebuilds -->
		<Package>libgit2solbuild</Package>
		<Package>libgit2solbuild-dbginfo</Package>
		<Package>libgit2solbuild-devel</Package>

		<!-- got merged into libpinyin -->
		<Package>libzhuyin</Package>
		<Package>libzhuyin-devel</Package>
		<Package>libzhuyin-dbginfo</Package>

		<!-- Mycroft never worked correctly -->
		<Package>mycroft-core</Package>
		<Package>pyalsaaudio</Package>
		<Package>pyalsaaudio-dbginfo</Package>
		<Package>python-adapt-parser</Package>
		<Package>python-ddt</Package>
		<Package>python-fann2</Package>
		<Package>python-fann2-dbginfo</Package>
		<Package>python-gitdb2</Package>
		<Package>python-gitpython</Package>
		<Package>python-gtts</Package>
		<Package>python-gtts-token</Package>
		<Package>python-lazy</Package>
		<Package>python-msk</Package>
		<Package>python-msm</Package>
		<Package>python-nosexcover</Package>
		<Package>python-padaos</Package>
		<Package>python-padatious</Package>
		<Package>python-pako</Package>
		<Package>python-petact</Package>
		<Package>python-pocketsphinx</Package>
		<Package>python-pocketsphinx-dbginfo</Package>
		<Package>python-precise-runner</Package>
		<Package>python-pulsectl</Package>
		<Package>python-pyee</Package>
		<Package>python-requests-futures</Package>
		<Package>python-smmap2</Package>
		<Package>python-speech-recognition</Package>
		<Package>python-speech-recognition-dbginfo</Package>
		<Package>python-vlc</Package>
		<Package>python-xmlrunner</Package>
		<Package>python-xxhash</Package>
		<Package>python-xxhash-dbginfo</Package>

		<!-- no longer used or required by fontforge -->
		<Package>libuninameslist</Package>
		<Package>libuninameslist-dbginfo</Package>
		<Package>libuninameslist-devel</Package>

		<!--  Use a more up to date mirror instead of the fork -->
		<Package>opencascade-ce</Package>
		<Package>opencascade-ce-dbginfo</Package>
		<Package>opencascade-ce-devel</Package>

		<!-- Replaced by irrlichtmt -->
		<Package>irrlicht</Package>
		<Package>irrlicht-devel</Package>
		<Package>irrlicht-dbginfo</Package>

		<!-- mlt 6.x is no longer used -->
		<Package>mlt6</Package>
		<Package>mlt6-devel</Package>
		<Package>mlt6-dbginfo</Package>
		<Package>mlt6-python</Package>

		<!-- docker-compose no longer needs these as it was rewritten in golang -->
		<Package>python-cached-property</Package>
		<Package>python-docker-py</Package>
		<Package>python-docker-pycred</Package>
		<Package>python-dockerpty</Package>
		<Package>python-dotenv</Package>

		<!-- no longer needed -->
		<Package>goffice0.8</Package>
		<Package>goffice0.8-dbginfo</Package>
		<Package>goffice0.8-devel</Package>
		<Package>db4.8</Package>
		<Package>db4.8-dbginfo</Package>
		<Package>db4.8-devel</Package>

		<!-- there dbginfos are not generated anymore from main package -->
		<Package>apache-maven-dbginfo</Package>
		<Package>bazel-dbginfo</Package>
		<Package>python-jedi-dbginfo</Package>
		<Package>python-mistune-dbginfo</Package>
		<Package>python-mistune-dbginfo</Package>

		<!-- no more -docs from main package -->
		<Package>db4.8-docs</Package>
		<Package>devhelp-docs</Package>
		<Package>libcairomm-docs</Package>
		<Package>gnome-autoar-docs</Package>
		<Package>goocanvas1-docs</Package>
		<Package>gsound-docs</Package>
		<Package>gstreamer-1.0-libav-docs</Package>
		<Package>libgdata-docs</Package>
		<Package>libnice-docs</Package>
		<Package>libsigc++-docs</Package>
		<Package>libu2f-host-docs</Package>
		<Package>libu2f-server-docs</Package>
		<Package>orc-docs</Package>
		<Package>tepl-docs</Package>
		<Package>tracker-docs</Package>

		<!-- no more -devel from main package -->
		<Package>canon-ufriilt-common-devel</Package>
		<Package>dolphin-emu-devel</Package>

		<!-- old leftover packages from patterns -->
		<Package>libidn-utils</Package>
		<Package>netlink-cli</Package>

		<!-- dropped by upstream devs -->
		<Package>lrzip-devel</Package>

		<!-- unmaintained and doesn't build -->
		<Package>gnomint</Package>
		<Package>gnomint-dbginfo</Package>

		<!-- not needed after droping py2 module for python-importlib-resources -->
		<Package>python-typing</Package>
		<Package>python-singledispatch</Package>

		<!-- used to be a dependency for pisi -->
		<Package>python-urlgrabber</Package>

		<!-- duplicate packages -->
		<Package>ansi-terminal</Package>
		<Package>ansi-terminal-dbginfo</Package>
		<Package>ansi-terminal-devel</Package>
		<Package>colord-gtk</Package>
		<Package>colord-gtk-dbginfo</Package>
		<Package>colord-gtk-devel</Package>

		<!-- JavaFX 8: ancient and unused -->
		<Package>openjfx-8</Package>
		<Package>openjfx-8-dbginfo</Package>

		<!-- Didn't support python 3.10 at the time. -->
		<!-- Can be requested for inclusion again once it does. -->
		<Package>kdev-python</Package>
		<Package>kdev-python-dbginfo</Package>

<<<<<<< HEAD
		<!-- not used anymore -->
		<Package>libkvkontakte</Package>
		<Package>libkvkontakte-devel</Package>
		<Package>libkvkontakte-dbginfo</Package>
		<Package>kipi-plugins</Package>
		<Package>kipi-plugins-devel</Package>
		<Package>kipi-plugins-dbginfo</Package>
		<Package>libkipi</Package>
		<Package>libkipi-devel</Package>
		<Package>libkipi-dbginfo</Package>
=======
		<!-- wxwidgets2.8 cleanup -->
		<Package>wxwidgets2.8</Package>
		<Package>wxwidgets2.8-dbginfo</Package>
		<Package>wxwidgets2.8-devel</Package>
		<Package>perl-alien-wxwidgets</Package>

>>>>>>> e07de045
	</Obsoletes>
</PISI><|MERGE_RESOLUTION|>--- conflicted
+++ resolved
@@ -1624,7 +1624,6 @@
 		<Package>kdev-python</Package>
 		<Package>kdev-python-dbginfo</Package>
 
-<<<<<<< HEAD
 		<!-- not used anymore -->
 		<Package>libkvkontakte</Package>
 		<Package>libkvkontakte-devel</Package>
@@ -1635,13 +1634,11 @@
 		<Package>libkipi</Package>
 		<Package>libkipi-devel</Package>
 		<Package>libkipi-dbginfo</Package>
-=======
+
 		<!-- wxwidgets2.8 cleanup -->
 		<Package>wxwidgets2.8</Package>
 		<Package>wxwidgets2.8-dbginfo</Package>
 		<Package>wxwidgets2.8-devel</Package>
 		<Package>perl-alien-wxwidgets</Package>
-
->>>>>>> e07de045
 	</Obsoletes>
 </PISI>