--- conflicted
+++ resolved
@@ -1624,10 +1624,9 @@
 		<Package>kdev-python</Package>
 		<Package>kdev-python-dbginfo</Package>
 
-<<<<<<< HEAD
 		<!-- Not being used by anything. opencv moved to eigen3 -->
 		<Package>eigen2</Package>
-=======
+    
 		<!-- not used anymore -->
 		<Package>libkvkontakte</Package>
 		<Package>libkvkontakte-devel</Package>
@@ -1638,7 +1637,6 @@
 		<Package>libkipi</Package>
 		<Package>libkipi-devel</Package>
 		<Package>libkipi-dbginfo</Package>
->>>>>>> 3bd8ad33
 
 		<!-- wxwidgets2.8 cleanup -->
 		<Package>wxwidgets2.8</Package>
