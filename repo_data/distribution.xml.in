--- conflicted
+++ resolved
@@ -3150,8 +3150,6 @@
 		<Package>slirp4netns</Package>
 		<Package>slirp4netns-dbginfo</Package>
 
-<<<<<<< HEAD
-=======
 		<!-- It has been archived upstream -->
 		<Package>libcroco</Package>
 		<Package>libcroco-devel</Package>
@@ -3160,7 +3158,6 @@
 		<Package>libcroco-32bit-devel</Package>
 		<Package>libcroco-32bit-dbginfo</Package>
 
->>>>>>> f3654a6d
 		<!-- It was a dependency of otpclient but dropped in favor of libcotp and also been archived upstream -->
 		<Package>libbaseencode</Package>
 		<Package>libbaseencode-devel</Package>
