<PISI>
	<SourceName>Solus</SourceName>
	<Version>1</Version>
	<_Description>Solus Repository</_Description>
	<Type>main</Type>
	<BinaryName>Solus</BinaryName>

	<Obsoletes>
		<!-- Replaced by libpcre -->
		<Package>pcre</Package>
		<!-- Replaced by libpcre-devel -->
		<Package>pcre-devel</Package>

		<!-- Replaced by libwebkit-gtk -->
		<Package>webkitgtk</Package>

		<!-- No longer needed for freefilesync -->
		<Package>wxwidgets30</Package>
		<Package>wxwidgets30-devel</Package>
		<Package>wxwidgets30-dbginfo</Package>

		<Package>gnome-icon-theme-symbolic-devel</Package>

		<!-- Replaced by cairo -->
		<Package>cairo</Package>
		<!-- Replaced by libcairo-devel -->
		<Package>cairo-devel</Package>
		<Package>cairo-docs</Package>

		<!-- Replaced by xorg-driver-video-cirrus -->
		<Package>xorg-video-driver-cirrus</Package>

		<!-- Replaced by libtasn1-utils //-->
		<Package>libtasn1-bin</Package>

		<!-- Replaced by solus-artwork //-->
		<Package>evolve-os-artwork</Package>

		<!-- Replaced by xorg-server/-devel //-->
		<Package>xorg-driver-video-modesetting</Package>
		<Package>glamor-egl</Package>
		<Package>glamor-egl-devel</Package>

		<!-- geoclue rename //-->
		<Package>libgeoclue</Package>
		<Package>libgeoclue-devel</Package>

		<!-- Removed after rename //-->
		<Package>solus-migrate</Package>

		<!-- libcairorename //-->
		<Package>libcairomm</Package>
		<Package>libcairomm-devel</Package>
		<Package>libcairomm</Package>

		<!-- libatkmm rename //-->
		<Package>libatkmm</Package>
		<Package>libatkmm-devel</Package>
		<Package>libatkmm-docs</Package>

		<!-- libatk rename //-->
		<Package>atk</Package>
		<Package>atk-devel</Package>
		<Package>atk-docs</Package>

		<!-- Merged into docbook-xml //-->
		<Package>docbook-xsl</Package>

		<!-- Removed to help support Numix Project //-->
		<Package>numix-frost-themes</Package>

		<Package>python3-setuptools</Package>
		<Package>dc</Package>

		<Package>eigen2-devel</Package>

		<!-- Replaced by spice-protocol //-->
		<Package>spice-protocol-devel</Package>

		<!-- Dead crap, use cups-filters //-->
		<Package>foomatic-filters</Package>

		<!-- Because these suck. //-->
		<Package>evolve-sc</Package>
		<Package>evoassist</Package>

		<!-- Moved back into upstream project //-->
		<Package>libzeitgeist</Package>
		<Package>libzeitgeist-docs</Package>
		<Package>libzeitgeist-devel</Package>

		<!-- Removed lib prefixes //-->
		<Package>libmpg123</Package>
		<Package>libmpg123-devel</Package>

		<!-- Dead since ypkg //-->
		<Package>icon-naming-utils-devel</Package>

		<!-- No longer supported, use golang //-->
		<Package>golang-binary</Package>

		<!-- Budgie Applets (cybre) renamed //-->
		<Package>haste-applet</Package>
		<Package>screenshot-applet</Package>

		<!-- Replaced by vscode //-->
		<Package>vscode-ms</Package>

		<!-- Going back to findutils tyvm //-->
		<Package>mlocate</Package>

		<!-- Replaced by split qt5 packages //-->
		<Package>qt5</Package>
		<Package>qt5-demos</Package>
		<Package>qt5-devel</Package>

		<!-- Renamed to -slate //-->
		<Package>mate-notification-theme-solus</Package>

		<!-- Replaced with linux-headers //-->
		<Package>kernel-libc-devel</Package>
		<!-- Replaced with linux-tools //-->
		<Package>kernel-tools</Package>

		<!-- Replaced by flash-player-npapi in Third Party //-->
		<Package>flash-player-nonfree</Package>

		<!-- Replaced by nautilus-extension-devel //-->
		<Package>nautilus-devel</Package>

		<!-- Replaced by audacious-libs-devel //-->
		<Package>audacious-devel</Package>

		<!-- Replaced by discord //-->
		<Package>discord-canary</Package>

		<!-- Replaced by iproute2 due to an old bad pattern //-->
		<Package>iproute2-devel</Package>

		<!-- Replaced by linux-driver-management //-->
		<Package>gl-driver-switch</Package>

		<!-- Replaced by python-colorama //-->
		<Package>python3-colorama</Package>

		<!-- Replaced by linux-lts //-->
		<Package>kernel</Package>
		<Package>kernel-modules</Package>
		<!-- Replaced by linux-lts-headers //-->
		<Package>kernel-headers</Package>

		<!-- Replaced by mpv-libs-devel //-->
		<Package>mpv-devel</Package>

		<!-- Forbidden in Solus //-->
		<Package>faac</Package>
		<Package>faac-devel</Package>
		<Package>faac-utils</Package>

		<!-- Replaced by nx-libs //-->
		<Package>nxcomp</Package>
		<Package>nxcomp-devel</Package>
		<Package>nxproxy</Package>

		<!-- Replaced by llvm-clang + llvm-clang-devel //-->
		<Package>clang</Package>
		<Package>clang-devel</Package>

		<!-- DOA upstream //-->
		<Package>arc-firefox-theme</Package>
		<Package>captiva-icon-theme</Package>
		<Package>pacifica-icon-theme</Package>

		<!-- Replaced with autogen-libs //-->
		<Package>libautogen</Package>

		<!-- Dropped in Solus due to not being used //-->
		<Package>poppler-docs</Package>
		<Package>poppler-qt4</Package>
		<Package>poppler-qt4-devel</Package>

		<!-- gnome-dictionary stopped shipping gdict as public lib //-->
		<Package>gnome-dictionary-docs</Package>
		<Package>gnome-dictionary-devel</Package>

		<!-- It isn't like Solus uses GNOME Initial Setup //-->
		<Package>gnome-initial-setup</Package>

		<!-- Extension no longer maintained, likely doesn't work on new GNOME Shell //-->
		<Package>gnome-shell-extension-caffeine</Package>

		<!-- No longer used for anything //-->
		<Package>libgee1</Package>
		<Package>libgee1-devel</Package>
		<Package>libgee1-dbginfo</Package>
		<Package>mozjs17</Package>
		<Package>mozjs17-devel</Package>
		<Package>redo</Package>
		<Package>spidermonkey</Package>
		<Package>spidermonkey-devel</Package>
		<Package>vte2</Package>
		<Package>vte2-devel</Package>
		<Package>vte2-dbginfo</Package>

		<Package>zlib-minizip-32bit</Package>
		<Package>zlib-minizip-devel-32bit</Package>

		<!-- Stray //-->
		<Package>gnonlin</Package>

		<!-- Now part of kdevelop //-->
		<Package>kdevplatform</Package>
		<Package>kdevplatform-devel</Package>

		<!-- Now mesa-demos //-->
		<Package>mesalib-demos</Package>

		<!-- Now libgfortran-32bit //-->
		<Package>gfortran-32bit</Package>

		<!-- Debug has to be disabled for this package //-->
		<Package>streamlink-twitch-gui-dbginfo</Package>
		<!-- Replaced by peercoin //-->
		<Package>peerunity</Package>

		<!-- Merged into python-xlib // -->
		<Package>python3-xlib</Package>
		<!-- Merged into python-decorator // -->
		<Package>python3-decorator</Package>

		<!-- Duplicate of python-setuptools-scm //-->
		<Package>setuptools_scm</Package>

		<!-- Dropped in MATE 1.20 //-->
		<Package>mate-polkit-devel</Package>

		<!-- No longer used to build xsd, libboost compatibility issues //-->
		<Package>libcutl</Package>
		<Package>libcutl-devel</Package>

		<!-- The -devel package is no longer built //-->
		<Package>skrooge-devel</Package>

		<!-- Kodi now ships this //-->
		<Package>kodi-addon-inputstream-adaptive</Package>

		<!-- Replaced by falkon //-->
		<Package>qupzilla</Package>
		<Package>qupzilla-devel</Package>

		<!-- Dead upstream. Deprecating package. //-->
		<Package>boost</Package>
		<Package>cutegram</Package>
		<Package>lilyterm</Package>
		<Package>lilyterm-dbginfo</Package>
		<Package>something-for-reddit</Package>

		<!-- Dead upstream, replaced by fork streamlink //-->
		<Package>livestreamer</Package>

		<!-- Replaced by materia-gtk-theme //-->
		<Package>flat-plat-gtk-theme</Package>
		<Package>flat-plat-gtk-theme-compact</Package>
		<Package>flat-plat-gtk-theme-dark</Package>
		<Package>flat-plat-gtk-theme-dark-compact</Package>
		<Package>flat-plat-gtk-theme-light</Package>
		<Package>flat-plat-gtk-theme-light-compact</Package>

		<!-- Deprecated upstream in favour of yubikey-manager-qt //-->
		<Package>yubikey-neo-manager</Package>

		<!-- Dead upstream, replaced by other py crypto libraries //-->
		<Package>pycrypto</Package>

		<!-- Merged into util-linux //-->
		<Package>rfkill</Package>

		<!-- Orphaned -devel packages which are no longer built //-->
		<Package>evolution-ews-devel</Package>
		<Package>gstreamer-vaapi-devel</Package>
		<Package>kdeplasma-addons-devel</Package>
		<Package>klayout-devel</Package>

		<!-- Requires an ancient and insecure mozjs //-->
		<Package>lwqq</Package>
		<Package>lwqq-devel</Package>
		<Package>pidgin-lwqq</Package>

		<!-- Abandoned upstream with many CVEs pending //-->
		<Package>autotrace</Package>
		<Package>autotrace-devel</Package>

		<!-- Replaced by gnome-tweaks //-->
		<Package>gnome-tweak-tool</Package>
		
		<!-- libatk and at-spi2 merged into at-spi2 //-->
		<Package>libatk</Package>
		<Package>libatk-devel</Package>
		<Package>libatk-dbginfo</Package>
		<Package>libatk-32bit</Package>
		<Package>libatk-32bit-devel</Package>
		<Package>libatk-32bit-dbginfo</Package>
		<Package>at-spi2-atk</Package>
		<Package>at-spi2-atk-devel</Package>
		<Package>at-spi2-atk-32bit</Package>
		<Package>at-spi2-atk-32bit-dbginfo</Package>
		<Package>at-spi2-atk-32bit-devel</Package>

		<!-- Replaced by filemanager-actions //-->
		<Package>nautilus-actions</Package>
		<Package>nautilus-actions-dbginfo</Package>
		<Package>nautilus-actions-devel</Package>
		<Package>nautilus-actions-docs</Package>

		<!-- Deaded completely //-->
		<Package>gegl3</Package>
		<Package>gegl3-dbginfo</Package>
		<Package>gegl3-devel</Package>
		<Package>gegl3-docs</Package>

		<!-- mypaint to libmypaint //-->
		<Package>mypaint-devel</Package>

		<!-- replaced by kicad-footprints //-->
		<Package>kicad-library</Package>

		<!-- Landed without functioning appropriately, dead upstream //-->
		<Package>i3lock-fancy</Package>

		<!-- docbook-xsl is super dead, as is its docs //-->
		<Package>docbook-xsl-docs</Package>

		<!-- -devel folded into radeontop //-->
		<Package>radeontop-devel</Package>

		<!-- Since replaced by mailspring //-->
		<Package>n1</Package>

		<!-- No interest in supporting modern Qt stack //-->
		<Package>plex-media-player</Package>

		<!-- Deprecated from repos. Complete architecture change and now requires CEF. //-->
		<Package>diorite</Package>
		<Package>nuvola-all-services</Package>
		<Package>nuvola-app-8tracks</Package>
		<Package>nuvola-app-amazon-cloud-player</Package>
		<Package>nuvola-app-bandcamp</Package>
		<Package>nuvola-app-deezer</Package>
		<Package>nuvola-app-google-calendar</Package>
		<Package>nuvola-app-google-play-music</Package>
		<Package>nuvola-app-groove</Package>
		<Package>nuvola-app-jango</Package>
		<Package>nuvola-app-logitech-media-server</Package>
		<Package>nuvola-app-mixcloud</Package>
		<Package>nuvola-app-owncloud-music</Package>
		<Package>nuvola-app-plex</Package>
		<Package>nuvola-app-soundcloud</Package>
		<Package>nuvola-app-spotify</Package>
		<Package>nuvola-app-tunein</Package>
		<Package>nuvola-app-yandex-music</Package>
		<Package>nuvolaplayer-dbginfo</Package>
		<Package>nuvolaplayer-devel</Package>
		<Package>nuvolaplayer</Package>

		<!-- Deprecated from repos. It's dead and is blocking stack upgrades. //-->
		<Package>makemkv</Package>
		<Package>makemkv-32bit-dbginfo</Package>

		<!-- Only needed for yubikey-neo-manager which was already deprecated. //-->
		<Package>libykneomgr</Package>
		<Package>libykneomgr-dbginfo</Package>
		<Package>libykneomgr-devel</Package>

		<!-- Qt4 support dropped, Qt5 support folded into main packages. //-->
		<Package>qscintilla-qt5</Package>
		<Package>qscintilla-qt5-devel</Package>
		<Package>python-qscintilla-qt5</Package>

		<!-- Qt4 only library which nothing uses, part of Qt5. //-->
		<Package>qjson</Package>
		<Package>qjson-devel</Package>

		<!-- Corebird will no longer function after August 24th, alongside many Twitter clients. //-->
		<!-- This is the result of the deprecation of the UserStream API by Twitter. //-->
		<Package>corebird</Package>

		<!-- -devel folded into yelp-tools //-->
		<Package>yelp-tools-devel</Package>

		<!-- not supported against newer mysql, nobody willing to step up and hack it together //-->
		<Package>mysql-workbench</Package>

		<!-- Not permitted for redistibution with modificiations //-->
		<Package>tarsnap</Package>
		<Package>tarsnap-dbginfo</Package>

		<!-- No longer feasible to package and ship without enforcing itch-setup and auto-updates //-->
		<Package>itch</Package>
		<Package>itch-dbginfo</Package>

		<!-- No longer maintained by upstreams //-->
		<Package>adapta-kde</Package>
		<Package>arc-kde</Package>
		<Package>aglio</Package>
		<Package>boto3</Package>
		<Package>godep</Package>
		<Package>gnome-shell-extension-dynamic-panel-transparency</Package>
		<Package>journal</Package>
		<Package>kaa-base</Package>
		<Package>kaa-metadata</Package>
		<Package>kaa-metadata-dbginfo</Package>
		<Package>libqtelegram-ae</Package>
		<Package>libqtelegram-ae-dbginfo</Package>
		<Package>libqtelegram-ae-devel</Package>
		<Package>plotinus</Package>
		<Package>sofia-sip</Package>
		<Package>sofia-sip-dbginfo</Package>
		<Package>sofia-sip-devel</Package>
		<Package>telegramqml</Package>
		<Package>telegramqml-dbginfo</Package>
		<Package>telegramqml-devel</Package>
		<Package>trousers</Package>
		<Package>trousers-dbginfo</Package>
		<Package>trousers-devel</Package>
		<Package>valum</Package>
		<Package>valum-devel</Package>

		<!-- Dependency of valum -->
		<Package>libmemcached</Package>
		<Package>libmemcached-dbginfo</Package>
		<Package>libmemcached-devel</Package>

		<!-- Merged in xorgproto //-->
		<Package>bigreqsproto</Package>
		<Package>compositeproto</Package>
		<Package>damageproto</Package>
		<Package>dmxproto</Package>
		<Package>dri2proto</Package>
		<Package>dri3proto</Package>
		<Package>fixesproto</Package>
		<Package>fontsproto</Package>
		<Package>glproto</Package>
		<Package>inputproto</Package>
		<Package>kbproto</Package>
		<Package>presentproto</Package>
		<Package>randrproto</Package>
		<Package>recordproto</Package>
		<Package>renderproto</Package>
		<Package>resourceproto</Package>
		<Package>scrnsaverproto</Package>
		<Package>videoproto</Package>
		<Package>xcmiscproto</Package>
		<Package>xextproto</Package>
		<Package>xf86bigfontproto</Package>
		<Package>xf86dgaproto</Package>
		<Package>xf86driproto</Package>
		<Package>xf86vidmodeproto</Package>
		<Package>xineramaproto</Package>
		<Package>xproto</Package>

		<!-- No longer supported in new xorg-server //-->
		<Package>nvidia-304-glx-driver</Package>
		<Package>nvidia-304-glx-driver-32bit</Package>
		<Package>nvidia-304-glx-driver-common</Package>
		<Package>nvidia-304-glx-driver-current</Package>
		<Package>nvidia-304-glx-driver-modaliases</Package>

		<!-- No longer has maintainer. //-->
		<Package>brackets</Package>
		<Package>brackets-dbginfo</Package>
		<Package>ccnet</Package>
		<Package>ccnet-devel</Package>
		<Package>coin</Package>
		<Package>coin-dbginfo</Package>
		<Package>conan</Package>
		<Package>dar</Package>
		<Package>dar-devel</Package>
		<Package>direnv</Package>
		<Package>et</Package>
		<Package>frotz</Package>
		<Package>github-release</Package>
		<Package>go-for-it</Package>
		<Package>go-for-it-dbginfo</Package>
		<Package>heroku-cli</Package>
		<Package>hh</Package>
		<Package>i2pd</Package>
		<Package>lastpass-cli</Package>
		<Package>libircclient</Package>
		<Package>libircclient-dbginfo</Package>
		<Package>libircclient-devel</Package>
		<Package>logrotate</Package>
		<Package>materia-kde</Package>
		<Package>mbpfan</Package>
		<Package>megatools</Package>
		<Package>megatools-dbginfo</Package>
		<Package>megazeux</Package>
		<Package>mergerfs</Package>
		<Package>miller</Package>
		<Package>moolticute</Package>
		<Package>mysql-connector-cpp</Package>
		<Package>mysql-connector-cpp-dbginfo</Package>
		<Package>mysql-connector-cpp-devel</Package>
		<Package>newsbeuter</Package>
		<Package>openbazaar</Package>
		<Package>openbazaard</Package>
		<Package>openlp</Package>
		<Package>osmo</Package>
		<Package>packer</Package>
		<Package>partclone</Package>
		<Package>profanity</Package>
		<Package>profanity-devel</Package>
		<Package>pithos</Package>
		<Package>python-alembic</Package>
		<Package>python-editor</Package>
		<Package>python-node-semver</Package>
		<Package>python-patch</Package>
		<Package>python-pluginbase</Package>
		<Package>qalculate-gtk</Package>
		<Package>qalculate-gtk-dbginfo</Package>
		<Package>qtox</Package>
		<Package>qtox-dbginfo</Package>
		<Package>rolisteam</Package>
		<Package>rolisteam-dbginfo</Package>
		<Package>roxterm</Package>
		<Package>sabnzbd</Package>
		<Package>sunflower</Package>
		<Package>syncplay</Package>
		<Package>tellico</Package>
		<Package>tellico-dbginfo</Package>
		<Package>toxcore</Package>
		<Package>toxcore-dbginfo</Package>
		<Package>toxcore-devel</Package>
		<Package>watchman</Package>
		<Package>watchman-dbginfo</Package>
		<Package>webtorrent-desktop</Package>
		<Package>webtorrent-desktop-dbginfo</Package>
		<Package>vagrant</Package>
		<Package>vault</Package>
		<Package>yakyak</Package>
		<Package>yakyak-dbginfo</Package>

		<!-- Replaced by nfs-utils //-->
		<Package>libnfsidmap</Package>
		<Package>libnfsidmap-devel</Package>

		<!-- No longer supported due to ffmpeg upgrade //-->
		<Package>opal</Package>
		<Package>opal-devel</Package>
		<Package>opal-dbginfo</Package>
		<Package>ekiga</Package>
		<Package>ekiga-dbginfo</Package>

		<!-- End of year repo cleaning //-->
		<Package>apertium-devel</Package>
		<Package>apertium</Package>
		<Package>arc-red-gtk-theme</Package>
		<Package>chrpath</Package>
		<Package>clicompanion</Package>
		<Package>corsaro-devel</Package>
		<Package>corsaro</Package>
		<Package>createrepo_c-devel</Package>
		<Package>createrepo_c</Package>
		<Package>dbus-sharp-devel</Package>
		<Package>dbus-sharp</Package>
		<Package>dcron</Package>
		<Package>devscripts</Package>
		<Package>dnf</Package>
		<Package>dnf-plugins-core</Package>
		<Package>ecl-devel</Package>
		<Package>ecl</Package>
		<Package>ffe</Package>
		<Package>flickcurl</Package>
		<Package>flickcurl-devel</Package>
		<Package>flickcurl-docs</Package>
		<Package>font-indic-ttf</Package>
		<Package>font-lateef-ttf</Package>
		<Package>gnome-app-templates-demos</Package>
		<Package>gnome-app-templates-devel</Package>
		<Package>gnome-app-templates</Package>
		<Package>gnome-python-desktop-devel</Package>
		<Package>gnome-python-desktop</Package>
		<Package>goofiboot</Package>
		<Package>gxmessage</Package>
		<Package>indent</Package>
		<Package>koji</Package>
		<Package>lesspipe</Package>
		<Package>libbdplus-devel</Package>
		<Package>libbdplus</Package>
		<Package>libcomps</Package>
		<Package>libcomps-devel</Package>
		<Package>libdnf-devel</Package>
		<Package>libdnf</Package>
		<Package>libgestures-devel</Package>
		<Package>libgestures</Package>
		<Package>libguess-devel</Package>
		<Package>libguess</Package>
		<Package>libpqxx-devel</Package>
		<Package>libpqxx</Package>
		<Package>librepo-devel</Package>
		<Package>librepo</Package>
		<Package>libsolv-devel</Package>
		<Package>libsolv</Package>
		<Package>libtrace-devel</Package>
		<Package>libtrace</Package>
		<Package>libwandio-devel</Package>
		<Package>libwandio</Package>
		<Package>libxfont-32bit-devel</Package>
		<Package>libxfont-32bit</Package>
		<Package>libxfont-devel</Package>
		<Package>libxfont</Package>
		<Package>lttoolbox-devel</Package>
		<Package>lttoolbox</Package>
		<Package>mock</Package>
		<Package>mpdris2</Package>
		<Package>mtpfs</Package>
		<Package>nload</Package>
		<Package>omegat</Package>
		<Package>omegat-docs</Package>
		<Package>patchutils</Package>
		<Package>pyrex</Package>
		<Package>python-ipaddr</Package>
		<Package>python-krbv</Package>
		<Package>python-mpd</Package>
		<Package>python-notifier</Package>
		<Package>python-yenc</Package>
		<Package>smpeg-32bit-devel</Package>
		<Package>smpeg-32bit</Package>
		<Package>smpeg-devel</Package>
		<Package>smpeg</Package>
		<Package>sys-helpers</Package>
		<Package>texi2html</Package>
		<Package>usermode</Package>
		<Package>vilistextum</Package>
		<Package>vsftpd</Package>
		<Package>x2goserver</Package>
		<Package>xml-commons</Package>
		<Package>xml-security-c</Package>
		<Package>xml-security-c-devel</Package>
		<Package>yum-metadata-parser</Package>
		<Package>yum</Package>
		<Package>yum-utils</Package>

		<!-- Splitted into godot-classic and godot-mono //-->
		<Package>godot</Package>

		<!-- Removed from upstream due to not being maintained anymore //-->
		<Package>papirus-adapta-icon-theme</Package>

		<!-- Essentially dead. No release in years, commits are few and far-between //-->
		<Package>cairo-dock</Package>
		<Package>cairo-dock-devel</Package>

		<!-- Mkfontscale ships now with mkfontdir //-->
		<Package>mkfontdir</Package>

		<!-- Renamed to openrazer //-->
		<Package>razer-drivers</Package>
		<Package>razer-drivers-common</Package>
		<Package>razer-drivers-current</Package>
		<Package>razer-drivers-modaliases</Package>

		<!-- Part of budgie-desktop nowadays //-->
		<Package>budgie-caffeine-applet</Package>

		<!-- Not needed as per week 14 Task list //-->
		<Package>ptlib</Package>
		<Package>electronic-wechat</Package>

		<!-- sip cleanup and python qt4 deprecation //-->
		<Package>bitmessage</Package>
		<Package>python-qt4</Package>
		<Package>python3-qt4</Package>

		<!-- they get not shipped anymore inside digikam //-->
		<Package>digikam-kipi-plugins</Package>

		<!-- Part of GNOME Stack Cleanup //-->
		<Package>frogr</Package>
		<Package>empathy</Package>
		<Package>galculator</Package>
		<Package>gitg</Package>
		<Package>gitg-devel</Package>
		<Package>gnome-code-assistance</Package>
		<Package>gnome-code-assistance-devel</Package>
		<Package>gnome-dictionary</Package>
		<Package>gnome-games</Package>
		<Package>gnome-games-devel</Package>
		<Package>gnome-python</Package>
		<Package>gnome-python-devel</Package>
		<Package>gnome-python-docs</Package>
		<Package>gnome-themes-standard</Package>
		<Package>gnome-themes-standard-32bit</Package>
		<Package>gnome-todo</Package>
		<Package>gnome-todo-devel</Package>
		<Package>gnome-todo-docs</Package>
		<Package>gtef</Package>
		<Package>gtef-devel</Package>
		<Package>gtef-docs</Package>
		<Package>hardcode-tray</Package>
		<Package>latexila</Package>
		<Package>latexila-docs</Package>
		<Package>libdmapsharing</Package>
		<Package>libdmapsharing-devel</Package>
		<Package>libdmapsharing-docs</Package>
		<Package>libwebkit3-gtk</Package>
		<Package>libwebkit3-gtk-devel</Package>
		<Package>libwebkit3-gtk-docs</Package>
		<Package>pwned-checker</Package>
		<Package>retro-gtk</Package>
		<Package>retro-gtk-devel</Package>
		<Package>rygel-docs</Package>
		<Package>telepathy-farstream</Package>
		<Package>telepathy-farstream-devel</Package>
		<Package>telepathy-farstream-docs</Package>
		<Package>telepathy-gabble</Package>
		<Package>telepathy-haze</Package>
		<Package>telepathy-morse</Package>
		<Package>telepathy-qt</Package>
		<Package>telepathy-qt-devel</Package>
		<Package>telepathy-rakia</Package>
		<Package>telepathy-rakia-devel</Package>
		<Package>telepathy-salut</Package>
		<Package>uzbl</Package>

		<!-- Now named libgnutls-utils //-->
		<Package>gnutls</Package>

		<!-- no updates and old //-->
		<Package>gjiten-kai</Package>
		<Package>gummiboot</Package>
		<Package>lkvm</Package>
		<Package>mylg</Package>
		<Package>nixnote2</Package>
		<Package>python-keyrings.alt</Package>

		<!-- no revdeps, no longer a reason to be in repo //-->
		<Package>clutter-gst-2.0</Package>
		<Package>clutter-gst-2.0-devel</Package>
		<Package>telegram-qt</Package>
		<Package>telegram-qt-devel</Package>

		<!-- abandoned effort //-->
		<Package>lbryschema</Package>
		<Package>lbryum</Package>

		<!-- moved to lbry-desktop //-->
		<Package>lbry-app</Package>
		<Package>lbry-app-dbginfo</Package>

		<!-- merged in with kodi //-->
		<Package>kodi-pvr-iptvsimple</Package>

		<!-- Doesn't build with SDL" update T8184" //-->
		<Package>antimicro</Package>
		<Package>qmc2</Package>

		<!-- Not required anymore since D1795 //-->
		<Package>python-faulthandler</Package>

		<!-- Not longer used //-->
		<Package>libzita-convolver</Package>
		<Package>libzita-convolver-devel</Package>
		<Package>pyexiv2</Package>
		<Package>wxPython2</Package>
		<Package>wxPython2-devel</Package>

		<!-- Requires libhandy or is a dep of a package that now requires it //-->
		<Package>hydrapaper</Package>
		<Package>python-gmconfig</Package>
		<Package>python-gmgtk</Package>

		<!-- Renamed to proj //-->
		<Package>proj.4</Package>
		<Package>proj.4-dbginfo</Package>
		<Package>proj.4-devel</Package>

		<!-- GNOME 3.34 Stack //-->
		<Package>gnome-pie</Package>
		<Package>spice-up</Package>
		<Package>libdbusmenu-docs</Package>
		<Package>libpeas-docs</Package>

		<!-- Used to develop mariadb. We don't //-->
		<Package>mariadb-test</Package>

		<!-- Not needed to purely build packages //-->
		<Package>rust-docs</Package>

		<!-- Renamed to python-qtwebengine //-->
		<Package>python3-qtwebengine</Package>

		<!-- Nightcolor gets shipped now with Plasma 5.17 //-->
		<Package>plasma-redshift-control</Package>


		<!-- kcalcore gets replaced by kcalendarcore //-->
		<Package>kcalcore</Package>
		<Package>kcalcore-devel</Package>
		<Package>kcalcore-dbginfo</Package>

		<!-- Merged in arcrack-ng itself //-->
		<Package>aircrack-ng-devel</Package>

		<!-- rtv is rip //-->
		<Package>rtv</Package>
		<Package>python-mailcap-fix</Package>
		<Package>python-kitchen</Package>

		<!-- gnome-twitch is no longer under development //-->
		<Package>gnome-twitch</Package>
		<Package>gnome-twitch-devel</Package>
		<Package>gnome-twitch-dbginfo</Package>

		<!-- remove dnscrypt-proxy-devel because it doesn't get build anymore //-->
		<Package>dnscrypt-proxy-devel</Package>

		<!-- breeze was removed from sardi-icons after v.8.2.0 //-->
		<Package>sardi-icons-breeze</Package>

		<!-- breeze-snow is now named breeze-light //-->
		<Package>breeze-snow-cursor-theme</Package>

		<!-- remove kstars-devel because it contains only a static lib //-->
		<Package>kstars-devel</Package>

		<!-- No longer supported by NVIDIA //-->
		<Package>nvidia-340-glx-driver-32bit</Package>
		<Package>nvidia-340-glx-driver-common</Package>
		<Package>nvidia-340-glx-driver-current</Package>
		<Package>nvidia-340-glx-driver-modaliases</Package>
		<Package>nvidia-340-glx-driver</Package>
		<Package>nvidia-390-glx-driver-32bit</Package>
		<Package>nvidia-390-glx-driver-common</Package>
		<Package>nvidia-390-glx-driver-current</Package>
		<Package>nvidia-390-glx-driver-modaliases</Package>
		<Package>nvidia-390-glx-driver</Package>

		<!-- 2019 and 2020 cleanup //-->
		<Package>cerebro</Package>
		<Package>cerebro-dbginfo</Package>
		<Package>darkradiant</Package>
		<Package>darkradiant-dbginfo</Package>
		<Package>desmume</Package>
		<Package>desmume-dbginfo</Package>
		<Package>dukto</Package>
		<Package>dukto-dbginfo</Package>
		<Package>mp3diags</Package>
		<Package>mp3diags-dbginfo</Package>
		<Package>obmenu</Package>
		<Package>lander</Package>
		<Package>lander-dbginfo</Package>

		<!-- gstreamer-1.0-plugins-bad-docs meson buld doesn't use gtk-doc //-->
		<Package>gstreamer-1.0-plugins-bad-docs</Package>

		<!-- No more doc subpackage with update to 1.1.28 //-->
		<Package>libpaper-docs</Package>

		<!-- RIP in 3.36 Stack Upgrade //-->
		<Package>gcr-docs</Package>
		<Package>gedit-docs</Package>
		<Package>libvirt-docs</Package>
		<Package>midori</Package>
		<Package>midori-devel</Package>
		<Package>network-manager-applet-devel</Package>
		<Package>network-manager-applet-docs</Package>
		<Package>pantheon-files</Package>
		<Package>pantheon-files-devel</Package>
		<Package>pantheon-terminal</Package>

		<!-- pytorch-devel got replaced by libpytorch //-->
		<Package>pytorch-devel</Package>

		<!-- No need as of Linux 5.6 //-->
		<Package>virtualbox-guest-current</Package>

		<Package>duckmarines</Package>
		<Package>mrrescue</Package>
		<Package>sienna</Package>
		
		<!-- Deprecated from FontForge developers. See D8619 //-->
		<Package>fontforge-devel</Package>

		<!-- pgadmin has no maintainer on phab and youtube-dl-gui has been dead for 2+ years //-->
		<Package>youtube-dl-gui</Package>
		<Package>pgadmin</Package>
		<Package>pgadmin3</Package>
		<Package>pgadmin3-dbginfo</Package>

		<!-- No longer desiring doc package //-->
		<Package>amtk-docs</Package>
		<Package>at-spi2-docs</Package>
		<Package>bamf-docs</Package>
		<Package>evince-docs</Package>
		<Package>fontconfig-docs</Package>
		<Package>gdk-pixbuf-docs</Package>
		<Package>gedit-docs</Package>
		<Package>gfbgraph-docs</Package>
		<Package>glade-docs</Package>
		<Package>glibmm-docs</Package>
		<Package>gom-docs</Package>
		<Package>gssdp-docs</Package>
		<Package>gstreamer-1.0-docs</Package>
		<Package>gstreamer-1.0-plugins-base-docs</Package>
		<Package>gstreamer-1.0-plugins-good-docs</Package>
		<Package>gstreamer-1.0-plugins-ugly-docs</Package>
		<Package>harfbuzz-docs</Package>
		<Package>libatk-docs</Package>
		<Package>libcloudproviders-docs</Package>
		<Package>libgtkmm-3-docs</Package>
		<Package>libnotify-docs</Package>
		<Package>libsoup-docs</Package>
		<Package>libvirt-docs</Package>
		<Package>libvirt-glib-docs</Package>
		<Package>nautilus-docs</Package>
		<Package>pango-docs</Package>
		<Package>pangomm-docs</Package>
		<Package>rhythmbox-docs</Package>
		<Package>totem-docs</Package>

		<!-- Leftover of when cargo package.yml was separated from rust //-->
		<Package>cargo-dbginfo</Package>
		<Package>spice-gtk-docs</Package>

		<!-- No more devel subpackage with update to 1.0 //-->
		<Package>inkscape-devel</Package>

		<!-- Lack maintainers, no JDK11 compatibility in sight //-->
		<Package>kontalk</Package>
		<Package>bfg-repo-cleaner</Package>
		<Package>i2p</Package>
		<Package>java-service-wrapper</Package>

		<!-- Obsoleted by upstream in favor of the TTF dist //-->
		<Package>font-firacode-otf</Package>

		<!-- Python3 GObject merge //-->
		<Package>python3-gobject</Package>
		<Package>python3-gobject-devel</Package>
		<Package>python3-gobject-dbginfo</Package>
		
		<!-- python2 deprecations //-->
		<Package>utopia-documents</Package>
		<Package>utopia-documents-dbginfo</Package>

		<!-- Google is shutting down Google Play Music //-->
		<Package>google-play-music-desktop-player</Package>
		<Package>google-play-music-desktop-player-dbginfo</Package>

		<!-- Now apostrophe //-->
		<Package>uberwriter</Package>
		
		<!-- Used to be lollypop dependency. Removed in D6879 //-->
		<Package>python-wikipedia</Package>

		<!-- No more devel package //-->
		<Package>vcmi-devel</Package>
		
		<!-- Renamed from compton to picom //-->
		<Package>compton</Package>
		
		<!-- Deprecated by upstream //-->
		<Package>gotop</Package>
		<Package>ytop</Package>
		<Package>wlc</Package>
		<Package>wlc-dbginfo</Package>
		<Package>wlc-devel</Package>
		
		<!-- Some old docs //-->
		<Package>atkmm-docs</Package>
		<Package>clutter-gst-2.0-docs</Package>
		<Package>dconf-docs</Package>
		<Package>digikam-docs</Package>
		<Package>eog-docs</Package>
		<Package>evolution-data-server-docs</Package>
		<Package>gexiv2-docs</Package>
		<Package>glib2-docs</Package>
		<Package>gnome-builder-docs</Package>
		<Package>gnome-shell-docs</Package>
		<Package>libappindicator-docs</Package>
		<Package>libgxps-docs</Package>
		<Package>libjson-glib-docs</Package>
		<Package>libmediaart-docs</Package>
		<Package>libosinfo-docs</Package>
		<Package>libssh2-docs</Package>
		<Package>libx11-docs</Package>
		<Package>llvm-docs</Package>
		<Package>lua-docs</Package>
		<Package>mutter-docs</Package>
		<Package>openconnect-docs</Package>
		<Package>totem-pl-parser-docs</Package>

		<!-- The beginning of python2 nuking //-->
		<Package>spyder</Package>
		
		<!-- Nuke orphan python2 packages //-->
		<Package>python-chess</Package>
		<Package>python-envparse</Package>
		<Package>python-photohash</Package>
		<Package>python2-pylint</Package>
		<Package>python-seccure</Package>
		<Package>python-ipython</Package>
		<Package>python-pmw</Package>
		<Package>python-pymol</Package>
		<Package>python-pymol-dbginfo</Package>
		<Package>python-trollius</Package>
		<Package>python-twodict</Package>
		<Package>python-fastimport</Package>
		<Package>python-gmpy</Package>
		<Package>python-gmpy-dbginfo</Package>
		<Package>python2-astroid</Package>
		<Package>python3-mpmath</Package>
		<Package>python-logilab-common</Package>
		<Package>python-backports.unittest_mock</Package>
		<Package>python-backports.ssl_match_hostname</Package>
		<Package>python-base58</Package>
		<Package>python-subprocess32</Package>
		<Package>python-subprocess32-dbginfo</Package>
		<Package>pygtksourceview</Package>
		<Package>pygtksourceview-devel</Package>
		<Package>python-argparse</Package>
		<Package>python-qt5</Package>
		<Package>python-qt5-dbginfo</Package>
		<Package>python-functools32</Package>

		<Package>elementary-icon-theme</Package>

		<!-- Renamed from riot to element //-->
		<Package>riot</Package>
		<Package>riot-dbginfo</Package>
		
		<!-- Repositories are inactive //-->
		<Package>bundler</Package>
		<Package>ruby-trollop</Package>

		<!-- ruby-sass is not needed anymore for nimix-gtk-theme, since it switched to sassc //-->
		<Package>ruby-sass</Package>
		<Package>ruby-redcarpet</Package>
		<Package>ruby-redcarpet-dbginfo</Package>
		<Package>ruby-yard</Package>

		<!-- Not needed by anything. Used to be a builddep for rcm //-->
		<Package>ruby-mustache</Package>

		<!-- Upgrade requires libhandy and thus removed from repo //-->
		<Package>noise</Package>
		<Package>noise-dbginfo</Package>
		<Package>noise-devel</Package>
		<Package>tootle</Package>
		<Package>tootle-dbginfo</Package>

		<!-- Orphan python packages //-->
		<Package>python-osinfo</Package>
		
		<!-- http-prompt broken because requires older python-modules //-->
		<Package>http-prompt</Package>
		<Package>python-parsimonious</Package>
		
		<!-- gone with Plasma 5.20 //-->
		<Package>plasma-desktop-devel</Package>
		<Package>user-manager</Package>
		<Package>user-manager-dbginfo</Package>

		<!-- Upstream has not seen changes since 2018 //-->
		<Package>helm</Package>
		<Package>helm-dbginfo</Package>

		<!-- RIP in GNOME 3.38 Upgrade for various reasons //-->
		<Package>feedreader</Package>
		<Package>feedreader-dbginfo</Package>
		<Package>gnome-documents</Package>
		<Package>gnome-online-miners</Package>
		<Package>gnome-online-miners-dbginfo</Package>
		<Package>gst-transcoder</Package>
		<Package>gst-transcoder-devel</Package>
		<Package>gst-transcoder-docs</Package>
		<Package>libcloudproviders-32bit</Package>
		<Package>libcloudproviders-32bit-dbginfo</Package>
		<Package>libcloudproviders-32bit-devel</Package>
		<Package>libgrss</Package>
		<Package>libgrss-devel</Package>
		<Package>libgrss-docs</Package>
		<Package>libunique</Package>
		<Package>libunique-devel</Package>
		<Package>libunique-docs</Package>
		<Package>vino</Package>
		<Package>vino-dbginfo</Package>

		<!-- Remove old dbginfo packages //-->
		<Package>CGAL-dbginfo</Package>
		<Package>apache-maven-32bit-dbginfo</Package>
		<Package>breeze-gtk-theme-dbginfo</Package>
		<Package>exfat-utils-dbginfo</Package>
		<Package>finch-dbginfo</Package>
		<Package>freefilesync-dbginfo</Package>
		<Package>glm-dbginfo</Package>
		<Package>gtk3-icon-browser-dbginfo</Package>
		<Package>libcacard-dbginfo</Package>
		<Package>libfakekey-dbginfo</Package>
		<Package>liblouis-dbginfo</Package>
		<Package>libparted-dbginfo</Package>
		<Package>libpurple-dbginfo</Package>
		<Package>libvala-devel-dbginfo</Package>
		<Package>nettle-bin-dbginfo</Package>
		<Package>nvidia-glx-driver-32bit-dbginfo</Package>
		<Package>nvidia-glx-driver-dbginfo</Package>
		<Package>openssh-server-dbginfo</Package>
		<Package>psutils-dbginfo</Package>
		<Package>qgis-32bit-dbginfo</Package>
		<Package>soundtouch-32bit-dbginfo</Package>
		<Package>soundtouch-dbginfo</Package>
		<Package>tensorflow-dbginfo</Package>
		<Package>the-widget-factory-3-dbginfo</Package>
		<Package>unixodbc-32bit-dbginfo</Package>
		<Package>unixodbc-dbginfo</Package>
		<Package>vagrant-dbginfo</Package>
		<Package>valadoc-dbginfo</Package>

		<!-- All files has been patterned into main package, as ETL is a header-only library //-->
		<Package>ETL-devel</Package>

		<!-- Orphan python2 package -->
		<Package>python-pygpgme</Package>

		<!-- kdepim-apps-libs is no more -->
		<Package>kdepim-apps-libs</Package>
		<Package>kdepim-apps-libs-devel</Package>
		<Package>kdepim-apps-libs-dbginfo</Package>

		<!-- skrooge html doc -->
		<Package>skrooge-doc</Package>

		<!-- filezilla-devel -->
		<Package>filezilla-devel</Package>

		<!-- vagrant cleanup -->
		<Package>ruby-bcrypt_pbkdf</Package>
		<Package>ruby-childprocess</Package>
		<Package>ruby-ed25519</Package>
		<Package>ruby-erubis</Package>
		<Package>ruby-hashicorp-checkpoint</Package>
		<Package>ruby-i18n</Package>
		<Package>ruby-log4r</Package>
		<Package>ruby-net-scp</Package>
		<Package>ruby-net-sftp</Package>
		<Package>ruby-net-ssh</Package>
		<Package>ruby-rb-kqueue</Package>
		<Package>ruby-rest-client</Package>
		<Package>ruby-vagrant-cloud</Package>
		<Package>ruby-wdm</Package>
		<Package>ruby-winrm</Package>
		<Package>ruby-winrm-fs</Package>
		<Package>ruby-winrm-elevated</Package>
		<Package>ruby-win32-file-security</Package>

		<!-- ruby cleanup -->
		<Package>concurrent-ruby</Package>
		<Package>ruby-builder</Package>
		<Package>ruby-domain_name</Package>
		<Package>ruby-erubi</Package>
		<Package>ruby-ffi-win32-extensions</Package>
		<Package>ruby-gssapi</Package>
		<Package>ruby-gyoku</Package>
		<Package>ruby-http-cookie</Package>
		<Package>ruby-httpclient</Package>
		<Package>ruby-little-plugger</Package>
		<Package>ruby-logging</Package>
		<Package>ruby-maruku</Package>
		<Package>ruby-mime-types</Package>
		<Package>ruby-mime-types-data</Package>
		<Package>ruby-multi_json</Package>
		<Package>ruby-msgpack</Package>
		<Package>ruby-neovim</Package>
		<Package>ruby-netrc</Package>
		<Package>ruby-nori</Package>
		<Package>ruby-unf</Package>
		<Package>ruby-unf_ext</Package>
		<Package>ruby-win32-file</Package>
		<Package>ruby-win32-file-stat</Package>
		<Package>rubyzip</Package>
		<Package>rubyntlm</Package>

		<!-- Was merged into ffmpeg, currently nothing uses it -->
		<Package>dcadec</Package>
		<Package>dcadec-devel</Package>
		<Package>dcadec-dbginfo</Package>

		<!-- No longer required -->
		<Package>wine-32bit-devel</Package>

		<!-- replaced by exfatprogs //-->
		<Package>fuse-exfat</Package>
		<Package>fuse-exfat-dbginfo</Package>
		<Package>exfat-utils</Package>

		<!-- Licensing dispute upstream per https://github.com/albertlauncher/albert/issues/765 //-->
		<Package>albert</Package>
		<Package>albert-dbginfo</Package>

		<!-- libkate cleanup -->
		<Package>libkate-docs</Package>

		<!-- encryptr server no longer operating -->
		<Package>encryptr</Package>
		<Package>encryptr-dbginfo</Package>

		<!-- No longer required -->
		<Package>systemsettings-devel</Package>
		<Package>snapd-glib-docs</Package>

		<!-- Headers no longer shipped -->
		<Package>antimicrox-devel</Package>

		<!-- Replaced by intel-compute-runtime -->
		<Package>beignet</Package>
		<Package>beignet-devel</Package>
		<Package>beignet-dbginfo</Package>

		<!-- Replaced by rizin -->
		<Package>radare2</Package>
		<Package>radare2-devel</Package>
		<Package>radare2-dbginfo</Package>

		<!-- Replaced by libgtksourceview4 -->
		<Package>libgtksourceview</Package>
		<Package>libgtksourceview-dbginfo</Package>
		<Package>libgtksourceview-devel</Package>
		<Package>libgtksourceview-docs</Package>

		<!-- gtkdatabox3 is now its own package -->
		<Package>klavaro-devel</Package>

		<!-- GNOME 40 Stack Upgrade -->
		<Package>epiphany</Package>
		<Package>epiphany-dbginfo</Package>
		<Package>goocanvas1</Package>
		<Package>goocanvas1-dbginfo</Package>
		<Package>goocanvas1-devel</Package>
		<Package>libzapojit</Package>
		<Package>libzapojit-dbginfo</Package>
		<Package>libzapojit-devel</Package>
		<Package>nemiver</Package>
		<Package>nemiver-dbginfo</Package>
		<Package>nemiver-devel</Package>
		<Package>pygoocanvas</Package>
		<Package>pygoocanvas-dbginfo</Package>
		<Package>pygoocanvas-devel</Package>

		<!-- Renamed to budgie-screensaver -->
		<Package>gnome-screensaver</Package>

		<!-- Oad doesn't need it anymore -->
		<Package>mozjs38</Package>
		<Package>mozjs38-dbginfo</Package>
		<Package>mozjs38-devel</Package>

		<!-- Drop python2 and merge -devel to python-sip -->
		<Package>python-sip-devel</Package>
		<Package>python3-sip</Package>
		<Package>python3-sip-dbginfo</Package>
		<Package>python3-sip-devel</Package>

		<!-- No more devel packages -->
		<Package>cava-devel</Package>
		<Package>scribus-devel</Package>
		<Package>vgrep-devel</Package>
		<Package>pandoc-devel</Package>
		<Package>wireshark-devel</Package>

		<!-- Replaced by libdispatch -->
		<Package>libblocksruntime</Package>
		<Package>libblocksruntime-devel</Package>

		<!-- We now have a single package for Qt5 doc -->
		<Package>qt5-base-docs</Package>

		<!-- Missed this one awhile ago -->
		<Package>nautilus-admin</Package>

		<!-- Upstreams provide precompiled tarballs that are more up-to-date -->
		<!-- Building on this, I do not want to contradict my own statements about not providing random fat cryptocurrency wallets in the repo. -->
		<Package>bitcoin</Package>
		<Package>bitcoin-dbginfo</Package>
		<Package>bitcoin-devel</Package>
		<Package>electrum</Package>
		<Package>python-aiorpcx</Package>
		<Package>python-aiohttp_socks</Package>
		<Package>python-aiohttp</Package>
		<Package>python-aiohttp-dbginfo</Package>
		<Package>python-bitstring</Package>
		<Package>python-ecdsa</Package>
		<Package>python-jsonrpclib</Package>
		<Package>python-pbkdf2</Package>
		<Package>python-slowaes</Package>
		<Package>python-xmlrpclib</Package>
		<Package>peercoin</Package>
		<Package>peercoin-devel</Package>

		<!-- Service is RIP -->
		<Package>cloud-print-connector</Package>
		<Package>cloud-print-connector-dbginfo</Package>

		<!-- Finally able to drop qt4 -->
		<Package>natron</Package>
		<Package>natron-dbginfo</Package>
		<Package>openfx-arena</Package>
		<Package>openfx-arena-dbginfo</Package>
		<Package>openfx-io</Package>
		<Package>openfx-io-dbginfo</Package>
		<Package>openfx-misc</Package>
		<Package>openfx-misc-dbginfo</Package>
		<Package>python-pyside</Package>
		<Package>python-pyside-dbginfo</Package>
		<Package>python-pyside-devel</Package>
		<Package>python-pyside-tools</Package>
		<Package>python-pyside-tools-dbginfo</Package>
		<Package>qucs</Package>
		<Package>qucs-dbginfo</Package>
		<Package>qucs-devel</Package>
		<Package>qt4</Package>
		<Package>qt4-dbginfo</Package>
		<Package>qt4-devel</Package>
		<Package>shiboken</Package>
		<Package>shiboken-dbginfo</Package>
		
		<!-- Deprecated upstream -->
		<Package>cgmanager</Package>
		<Package>cgmanager-dbginfo</Package>
		<Package>cgmanager-devel</Package>

		<!-- Nobody uses PalmOS anymore and this was not maintained -->
		<Package>jpilot</Package>
		<Package>jpilot-dbginfo</Package>
		<Package>pilot-link</Package>
		<Package>pilot-link-dbginfo</Package>
		<Package>pilot-link-devel</Package>

		<!-- Does not support new vala -->
		<Package>pdfpc</Package>
		<Package>pdfpc-dbginfo</Package>

		<!-- Replaced with more libre alternative fork -->
		<Package>libopenaptx</Package>
		<Package>libopenaptx-dbginfo</Package>
		<Package>libopenaptx-devel</Package>

		<!-- Replaced by spyder dev with their fork-->
		<Package>python-jsonrpc-server</Package>
		<Package>python-language-server</Package>
		<Package>python-pyls-black</Package>

		<!-- Replace python3-jedi with python-jedi and drop python2-->
		<Package>python3-jedi</Package>
		<Package>python3-jedi-dbginfo</Package>

		<!-- Replaced with split otf and ttf packages -->
		<Package>font-firago</Package>
		<Package>font-ibm-plex</Package>

		<!-- Old orphan package -->
		<Package>vte2-docs</Package>

		<!-- More orphan python2 packages -->
		<Package>gst-python-0.10</Package>
		<Package>gst-python-0.10-dbginfo</Package>
		<Package>gst-python-0.10-devel</Package>
		<Package>notify-python</Package>
		<Package>notify-python-devel</Package>
		<Package>python-backports_abc</Package>
		<Package>python-enum-compat</Package>
		<Package>python-futures</Package>
		<Package>python-ipaddress</Package>

		<!-- Duplicate of python-guessit -->
		<Package>python3-guessit</Package>

		<!-- Officially deprecated by the ASWF -->
		<Package>ilmbase</Package>
		<Package>ilmbase-dbginfo</Package>
		<Package>ilmbase-devel</Package>

		<!-- Replaced by libayatana-indicator -->
		<Package>libindicator</Package>
		<Package>libindicator-32bit</Package>
		<Package>libindicator-devel</Package>
		<Package>libindicator-32bit-devel</Package>
		<Package>indicator-application</Package>
		<Package>indicator-application-dbginfo</Package>

		<!-- ijs has been merged into ghostscript -->
		<Package>ijs</Package>
		<Package>ijs-devel</Package>

		<!-- Dependency of deprecated package "usermode" -->
		<Package>libuser</Package>
		<Package>libuser-dbginfo</Package>
		<Package>libuser-devel</Package>

		<!-- Renamed to keepassxc -->
		<Package>keepassx</Package>
		<Package>keepassx-dbginfo</Package>

		<!-- mlt and apps update -->
		<Package>webvfx</Package>
		<Package>akregator-devel</Package>

		<!-- Rename to paperwork -->
		<Package>paperwork-gui</Package>

		<!-- Kodi is no longer maintained due to upstream packaging complications and maintainership of it under Solus stopped after 18.x, with the flatpak being the preferred mechanism to install kodi. https://discuss.getsol.us/d/683-kodi-18-leia-has-landed-in-the-repo/96 -->
		<Package>kodi-platform</Package>
		<Package>kodi-platform-devel</Package>
		<Package>kodi-platform-dbginfo</Package>

		<!-- ResidualVM was merged into ScummVM project as of ScummVM 2.5.0 -->
		<Package>residualvm</Package>
		<Package>residualvm-dbginfo</Package>

		<!-- cppzmq is a headers-only package and everything from cppzqm-devel was moved into the main package -->
		<Package>cppzmq-devel</Package>

		<!-- unmaintained py2-gtk2 package blocking python-pillow update that is affected by multiple CVEs. The py3 fork gourmand can be requested via normal inclusion process. -->
		<Package>gourmet</Package>

		<!-- ex dependency of img2pdf -->
		<Package>python-pdfrw</Package>

		<!-- vorta removed APScheduler dependency and is using QTimer directly -->
		<Package>python-apscheduler</Package>

		<!-- Not needed anymore by rapid-photo-downloader -->
		<Package>python-rawkit</Package>

		<!-- Both youtube-dl and yt-dlc were replaced by the more active yt-dlp fork -->
		<Package>youtube-dl</Package>
		<Package>yt-dlc</Package>

		<!-- Removal due to repeated sexual / lewd and otherwise inappropriate remarks by Odysee. -->
		<!-- These remarks would be in violation of our Community Guidelines and I do not feel comfortable supporting the application developers. -->
		<Package>lbry-desktop</Package>
		<Package>lbry-desktop-dbginfo</Package>

		<!-- Not needed anymore by qutebrowser -->
		<Package>python-pypeg2</Package>

		<!-- font-awesome v6 offer now v4 compatibility -->
		<Package>font-awesome-4</Package>

		<!-- dependency of deprecated package python-aiohttp -->
		<Package>python-yarl</Package>
		<Package>python-yarl-dbginfo</Package>

		<!-- Unused gem since ruby 3 stack upgrade -->
		<Package>ruby_dep</Package>

		<!-- paperwork-shell dropped this package -->
		<Package>python-getkey</Package>

		<!-- ovmf package has been renamed to edk2-ovmf -->
		<Package>ovmf</Package>

		<!-- Merged into arc-gtk-theme -->
		<Package>arc-plank-theme</Package>

		<!-- geary no longer needs this -->
		<Package>gmime26</Package>
		<Package>gmime26-docs</Package>
		<Package>gmime26-devel</Package>
		<Package>gmime26-dbginfo</Package>

		<!-- monodevelop has been abandoned by upstream -->
		<Package>monodevelop</Package>
		<Package>monodevelop-dbginfo</Package>
		<Package>monodevelop-devel</Package>
	
		<!-- Temporary package which helped handle libgit2 rebuilds -->
		<Package>libgit2solbuild</Package>
		<Package>libgit2solbuild-dbginfo</Package>
		<Package>libgit2solbuild-devel</Package>

		<!-- got merged into libpinyin -->
		<Package>libzhuyin</Package>
		<Package>libzhuyin-devel</Package>
		<Package>libzhuyin-dbginfo</Package>

		<!-- Mycroft never worked correctly -->
		<Package>mycroft-core</Package>
		<Package>pyalsaaudio</Package>
		<Package>pyalsaaudio-dbginfo</Package>
		<Package>python-adapt-parser</Package>
		<Package>python-ddt</Package>
		<Package>python-fann2</Package>
		<Package>python-fann2-dbginfo</Package>
		<Package>python-gitdb2</Package>
		<Package>python-gitpython</Package>
		<Package>python-gtts</Package>
		<Package>python-gtts-token</Package>
		<Package>python-lazy</Package>
		<Package>python-msk</Package>
		<Package>python-msm</Package>
		<Package>python-nosexcover</Package>
		<Package>python-padaos</Package>
		<Package>python-padatious</Package>
		<Package>python-pako</Package>
		<Package>python-petact</Package>
		<Package>python-pocketsphinx</Package>
		<Package>python-pocketsphinx-dbginfo</Package>
		<Package>python-precise-runner</Package>
		<Package>python-pulsectl</Package>
		<Package>python-requests-futures</Package>
		<Package>python-smmap2</Package>
		<Package>python-speech-recognition</Package>
		<Package>python-speech-recognition-dbginfo</Package>
		<Package>python-vlc</Package>
		<Package>python-xmlrunner</Package>

		<!-- no longer used or required by fontforge -->
		<Package>libuninameslist</Package>
		<Package>libuninameslist-dbginfo</Package>
		<Package>libuninameslist-devel</Package>

		<!--  Use a more up to date mirror instead of the fork -->
		<Package>opencascade-ce</Package>
		<Package>opencascade-ce-dbginfo</Package>
		<Package>opencascade-ce-devel</Package>

		<!-- Replaced by irrlichtmt -->
		<Package>irrlicht</Package>
		<Package>irrlicht-devel</Package>
		<Package>irrlicht-dbginfo</Package>

		<!-- mlt 6.x is no longer used -->
		<Package>mlt6</Package>
		<Package>mlt6-devel</Package>
		<Package>mlt6-dbginfo</Package>
		<Package>mlt6-python</Package>

		<!-- docker-compose no longer needs these as it was rewritten in golang -->
		<Package>python-cached-property</Package>
		<Package>python-docker-py</Package>
		<Package>python-docker-pycred</Package>
		<Package>python-dockerpty</Package>
		<Package>python-dotenv</Package>

		<!-- no longer needed -->
		<Package>goffice0.8</Package>
		<Package>goffice0.8-dbginfo</Package>
		<Package>goffice0.8-devel</Package>
		<Package>goffice0.8-docs</Package>
		<Package>db4.8</Package>
		<Package>db4.8-dbginfo</Package>
		<Package>db4.8-devel</Package>

		<!-- there dbginfos are not generated anymore from main package -->
		<Package>apache-maven-dbginfo</Package>
		<Package>bazel-dbginfo</Package>
		<Package>python-jedi-dbginfo</Package>
		<Package>python-mistune-dbginfo</Package>
		<Package>python-mistune-dbginfo</Package>
		<Package>g++-dbginfo</Package>
		<Package>python-twisted-dbginfo</Package>

		<!-- no more -docs from main package -->
		<Package>db4.8-docs</Package>
		<Package>devhelp-docs</Package>
		<Package>libcairomm-docs</Package>
		<Package>gnome-autoar-docs</Package>
		<Package>goocanvas1-docs</Package>
		<Package>gsound-docs</Package>
		<Package>gstreamer-1.0-libav-docs</Package>
		<Package>libgdata-docs</Package>
		<Package>libnice-docs</Package>
		<Package>libsigc++-docs</Package>
		<Package>libu2f-host-docs</Package>
		<Package>libu2f-server-docs</Package>
		<Package>orc-docs</Package>
		<Package>tepl-docs</Package>
		<Package>tracker-docs</Package>

		<!-- no more -devel from main package -->
		<Package>canon-ufriilt-common-devel</Package>
		<Package>dolphin-emu-devel</Package>

		<!-- old leftover packages from patterns -->
		<Package>libidn-utils</Package>
		<Package>netlink-cli</Package>

		<!-- dropped by upstream devs -->
		<Package>lrzip-devel</Package>

		<!-- unmaintained and doesn't build -->
		<Package>gnomint</Package>
		<Package>gnomint-dbginfo</Package>

		<!-- not needed after droping py2 module for python-importlib-resources -->
		<Package>python-typing</Package>
		<Package>python-singledispatch</Package>

		<!-- used to be a dependency for pisi -->
		<Package>python-urlgrabber</Package>

		<!-- duplicate packages -->
		<Package>ansi-terminal</Package>
		<Package>ansi-terminal-dbginfo</Package>
		<Package>ansi-terminal-devel</Package>
		<Package>colord-gtk</Package>
		<Package>colord-gtk-dbginfo</Package>
		<Package>colord-gtk-devel</Package>

		<!-- JavaFX 8: ancient and unused -->
		<Package>openjfx-8</Package>
		<Package>openjfx-8-dbginfo</Package>

		<!-- Didn't support python 3.10 at the time. -->
		<!-- Can be requested for inclusion again once it does. -->
		<Package>kdev-python</Package>
		<Package>kdev-python-dbginfo</Package>

		<!-- Not being used by anything. opencv moved to eigen3 -->
		<Package>eigen2</Package>
	
		<!-- not used anymore -->
		<Package>libkvkontakte</Package>
		<Package>libkvkontakte-devel</Package>
		<Package>libkvkontakte-dbginfo</Package>
		<Package>kipi-plugins</Package>
		<Package>kipi-plugins-devel</Package>
		<Package>kipi-plugins-dbginfo</Package>
		<Package>libkipi</Package>
		<Package>libkipi-devel</Package>
		<Package>libkipi-dbginfo</Package>

		<!-- wxwidgets2.8 cleanup -->
		<Package>wxwidgets2.8</Package>
		<Package>wxwidgets2.8-dbginfo</Package>
		<Package>wxwidgets2.8-devel</Package>
		<Package>perl-alien-wxwidgets</Package>

		<!-- Replaced by czkawka -->
		<Package>fslint</Package>

		<!-- Changes with plasma5.25 -->
		<Package>plasma-workspace-wayland-session</Package>
		<Package>kwayland-server</Package>
		<Package>kwayland-server-devel</Package>
		<Package>kwayland-server-dbginfo</Package>

		<!-- Renamed from go-ipfs to kubo -->
		<Package>go-ipfs</Package>
		<Package>go-ipfs-dbginfo</Package>

		<!-- Dependency of deprecated package profanity -->
		<Package>libstrophe</Package>
		<Package>libstrophe-dbginfo</Package>
		<Package>libstrophe-devel</Package>

		<!-- No more dbginfo from python-shapely -->
		<Package>python-shapely-dbginfo</Package>

		<!-- Not used anymore by python-bleach for tests -->
		<Package>python-genshi</Package>
		<Package>python-genshi-dbginfo</Package>

		<!-- Not needed anymore by python-cookiecutter -->
		<Package>python-poyo</Package>

		<!-- File was removed from upstream -->
		<Package>budgie-control-center-devel</Package>

		<!-- Old gtk themes abandoned upstream -->
		<Package>evopop-gtk-theme</Package>
		<Package>gtk-theme-bluebird</Package>
		<Package>paper-gtk-theme</Package>
		<Package>vertex-gtk-theme</Package>

		<!-- Now celluloid -->
		<Package>gnome-mpv</Package>
		<Package>gnome-mpv-dbginfo</Package>

		<!-- Obsoleted by appstream-glib -->
		<Package>appdata-tools</Package>
		<Package>appdata-tools-dbginfo</Package>

		<!-- Replaced with python-cepa fork from onionshare team -->
		<Package>python-stem</Package>

		<!-- Doesn't support libnautilus-extensions-4 -->
		<Package>nautilus-folder-icons</Package>
		<Package>gtkhash-nautilus-extension</Package>
		<Package>nautilus-sendto</Package>
		<Package>nautilus-sendto-dbginfo</Package>
		<Package>filemanager-actions-nautilus</Package>

		<!-- GNOME 43 deprecations -->
		<Package>appstream-glib-docs</Package>
		<Package>gnome-music-dbginfo</Package>
		<Package>libgweather-docs</Package>
		<Package>libsecret-docs</Package>
		<Package>yelp-docs</Package>
		<Package>vala-panel-appmenu-devel</Package>
		<Package>librsvg-docs</Package>
		<Package>nautilus-terminal</Package>
		<!-- Splited later to -otf and -ttf -->
		<Package>font-weather-icons</Package>

		<!-- Integrated into nvidia-container-toolkit -->
		<Package>nvidia-container-runtime</Package>

		<!-- Abandoned upstream. Used to be a dependency for python-automat -->
		<Package>python-m2r</Package>

		<!-- virtualenv dropped this runtime dependency since version 20.11.0 -->
		<Package>python-backports.entry_points_selectable</Package>


		<!-- No longer needed by printrun and displaycal  -->
		<Package>python2-numpy</Package>
		<Package>python2-numpy-dbginfo</Package>

		<!-- Now vendored inside upx itself -->
		<Package>ucl</Package>
		<Package>ucl-devel</Package>
		<Package>ucl-dbginfo</Package>

		<!-- Not used by anything -->
		<Package>python-idna_ssl</Package>

		<!-- Only reverse dependency Gradience switched to an internal solution -->
		<Package>python-cssutils</Package>

		<!-- No longer needed by openjdk-11 -->
		<Package>jtreg5</Package>

		<!-- Merged back into Kate package, again -->
		<Package>kwrite</Package>

		<!-- No longer used by only dependency scrot -->
		<Package>giblib</Package>
		<Package>giblib-devel</Package>

		<!-- No longer build, also they aren't rundeps for anything -->
		<Package>gst-plugins-bad</Package>
		<Package>gst-plugins-bad-dbginfo</Package>
		<Package>gst-plugins-bad-devel</Package>
		<Package>gst-plugins-bad-docs</Package>
		<Package>gst-plugins-good</Package>
		<Package>gst-plugins-good-dbginfo</Package>
		<Package>gst-plugins-ugly</Package>
		<Package>gst-plugins-ugly-dbginfo</Package>

		<!-- Replaced by python-srt -->
		<Package>python-pysrt</Package>

		<!-- Docs subpackages are not auto-generated anymore -->
		<Package>gzdoom-docs</Package>
		<Package>mpv-docs</Package>
		<Package>libsm-docs</Package>
		<Package>gupnp-av-docs</Package>
		<Package>gupnp-dlna-docs</Package>
		<Package>openrct2-docs</Package>
		<Package>xdg-desktop-portal-docs</Package>
		<Package>libcairo-docs</Package>
		<Package>networkx-docs</Package>
		<Package>packagekit-docs</Package>

		<!-- Deprecated upstream because of new Twitter policies -->
		<Package>cawbird</Package>
		<Package>cawbird-dbginfo</Package>

		<!-- No longer generated -->
		<Package>virtualbox-32bit-dbginfo</Package>
		<Package>python-argon2-cffi-dbginfo</Package>

		<!-- Rewritten in flutter by upstream & renamed -->
		<Package>yubioath-desktop</Package>
		<Package>yubioath-desktop-dbginfo</Package>

		<!-- Flattened into one branding package -->
		<Package>budgie-desktop-branding-fortitude</Package>
		<Package>budgie-desktop-branding-fortitude-plus</Package>
		<Package>budgie-desktop-branding-material</Package>
		<Package>gnome-desktop-branding-fortitude</Package>
		<Package>gnome-desktop-branding-legacy</Package>
		<Package>gnome-desktop-branding-material</Package>
		<Package>gnome-desktop-branding-shared</Package>
		<Package>mate-desktop-branding-fortitude</Package>
		<Package>mate-desktop-branding-legacy</Package>
		<Package>mate-desktop-branding-material</Package>
		<Package>mate-desktop-branding-shared</Package>

		<!-- Merged into main package upstream -->
		<Package>kicad-i18n</Package>

		<!-- Dead upstream -->
		<Package>atom</Package>
		<Package>atom-dbginfo</Package>

		<!-- No longer generated as of rel13 -->
		<Package>wxPython-devel</Package>

		<!-- No maintainer, we're still packaging the legacy version -->
		<Package>boostnote</Package>
		<Package>boostnote-dbginfo</Package>

		<!-- GNOME Wayland sessions no longer experimental -->
		<Package>gnome-session-shell-experimental</Package>

		<!-- In merging the dleyna repos, they removed this part -->
		<Package>dleyna-connector-dbus-devel</Package>

		<!-- Merged into the main package -->
		<Package>pipewire-alsa</Package>

		<!-- Static haskell stack, initial deprecations from bustle -->
		<Package>haskell-dbus</Package>
		<Package>haskell-dbus-dbginfo</Package>
		<Package>haskell-dbus-devel</Package>
		<Package>haskell-gtk3</Package>
		<Package>haskell-gtk3-dbginfo</Package>
		<Package>haskell-gtk3-devel</Package>
		<Package>haskell-pango</Package>
		<Package>haskell-pango-dbginfo</Package>
		<Package>haskell-pango-devel</Package>
		<Package>haskell-gio</Package>
		<Package>haskell-gio-dbginfo</Package>
		<Package>haskell-gio-devel</Package>
		<Package>haskell-glib</Package>
		<Package>haskell-glib-dbginfo</Package>
		<Package>haskell-glib-devel</Package>
		<Package>haskell-cairo</Package>
		<Package>haskell-cairo-dbginfo</Package>
		<Package>haskell-cairo-devel</Package>
		<Package>gtk2hs-buildtools</Package>
		<Package>gtk2hs-buildtools-dbginfo</Package>
		<Package>gtk2hs-buildtools-devel</Package>

		<!-- No longer needed by anything -->
		<Package>python-enum34</Package>
		<Package>python2-pyflakes</Package>
		<Package>python2-pytest</Package>
		<Package>python-pathlib2</Package>
		<Package>python2-pluggy</Package>
		<Package>python-backports.functools_lru_cache</Package>
		<Package>python-scandir</Package>
		<Package>python2-importlib-metadata</Package>
		<Package>python-contextlib2</Package>
		<Package>python-configparser</Package>
		<Package>python-backports</Package>
		<Package>python2-setuptools-scm</Package>
		<Package>python2-packaging</Package>

		<!-- Debug disabled for this package -->
		<Package>discord-dbginfo</Package>

		<!-- Orphan python packages -->
		<Package>python-aiofiles</Package>
		<Package>python-parver</Package>
		<Package>python-pytaglib</Package>
		<Package>python-pytaglib-dbginfo</Package>

		<!-- Perl packages that are not being used by anything -->
		<Package>perl-config-simple</Package>
		<Package>perl-cpan-changes</Package>
		<Package>perl-date-simple</Package>
		<Package>perl-date-simple-dbginfo</Package>
		<Package>perl-dbd-sqlite</Package>
		<Package>perl-dbd-sqlite-dbginfo</Package>
		<Package>perl-extutils-embed</Package>
		<Package>perl-extutils-xspp</Package>
		<Package>perl-file-path</Package>
		<Package>perl-file-temp</Package>
		<Package>perl-getopt-long</Package>
		<Package>perl-gtk2-ex-podviewer</Package>
		<Package>perl-gtk2-ex-simple-list</Package>
		<Package>perl-io-stringy</Package>
		<Package>perl-mime-base64</Package>
		<Package>perl-mime-base64-dbginfo</Package>
		<Package>perl-net-smtp-ssl</Package>
		<Package>perl-path-iter</Package>
		<Package>perl-pathtools</Package>
		<Package>perl-pathtools-dbginfo</Package>
		<Package>perl-pod-usage</Package>
		<Package>perl-sgmlspm</Package>
		<Package>perl-test-distmanifest</Package>
		<Package>perl-text-charwidth</Package>
		<Package>perl-text-charwidth-dbginfo</Package>
		<Package>perl-test-perltidy</Package>
		<Package>perl-locale-maketext</Package>

		<!-- Included in Budgie Desktop now -->
		<Package>budgie-trash-applet</Package>

		<!-- ldc-devel moved to ldc, ldc moved to ldc-libs -->
		<Package>ldc-devel</Package>
				
		<!-- Has been removed since release 75 of oxygen -->
		<Package>oxygen-sound-theme</Package>

		<!-- No longer maintained and replaced with python-faust-cchardet -->	
		<Package>python-cchardet</Package>
		<Package>python-cchardet-dbginfo</Package>

		<!-- No longer needed, dep of deprecated package python-parver -->
		<Package>python-arpeggio</Package>

		<!-- Haskell stack upgrade -->
		<Package>cpphs</Package>
		<Package>cpphs-devel</Package>
		<Package>data-default-instances-containers</Package>
		<Package>data-default-instances-containers-devel</Package>
		<Package>data-default-instances-dlist</Package>
		<Package>data-default-instances-dlist-devel</Package>
		<Package>data-default-instances-old-locale</Package>
		<Package>data-default-instances-old-locale-devel</Package>
		<Package>generics-sop</Package>
		<Package>generics-sop-devel</Package>
		<Package>haskell-Diff</Package>
		<Package>haskell-Diff-devel</Package>
		<Package>haskell-GLURaw</Package>
		<Package>haskell-GLURaw-devel</Package>
		<Package>haskell-GLUT</Package>
		<Package>haskell-GLUT-devel</Package>
		<Package>haskell-HTTP</Package>
		<Package>haskell-HTTP-devel</Package>
		<Package>haskell-HUnit</Package>
		<Package>haskell-HUnit-devel</Package>
		<Package>haskell-JuicyPixels</Package>
		<Package>haskell-JuicyPixels-devel</Package>
		<Package>haskell-ObjectName</Package>
		<Package>haskell-ObjectName-devel</Package>
		<Package>haskell-OpenGL</Package>
		<Package>haskell-OpenGL-devel</Package>
		<Package>haskell-OpenGLRaw</Package>
		<Package>haskell-OpenGLRaw-devel</Package>
		<Package>haskell-QuickCheck</Package>
		<Package>haskell-QuickCheck-devel</Package>
		<Package>haskell-StateVar</Package>
		<Package>haskell-StateVar-devel</Package>
		<Package>haskell-adjunctions</Package>
		<Package>haskell-adjunctions-devel</Package>
		<Package>haskell-aeson</Package>
		<Package>haskell-aeson-compat</Package>
		<Package>haskell-aeson-compat-devel</Package>
		<Package>haskell-aeson-devel</Package>
		<Package>haskell-aeson-pretty</Package>
		<Package>haskell-aeson-pretty-devel</Package>
		<Package>haskell-alex</Package>
		<Package>haskell-annotated-wl-pprint</Package>
		<Package>haskell-annotated-wl-pprint-devel</Package>
		<Package>haskell-ansi-terminal</Package>
		<Package>haskell-ansi-terminal-devel</Package>
		<Package>haskell-ansi-wl-pprint</Package>
		<Package>haskell-ansi-wl-pprint-devel</Package>
		<Package>haskell-asn1-encoding</Package>
		<Package>haskell-asn1-encoding-devel</Package>
		<Package>haskell-asn1-parse</Package>
		<Package>haskell-asn1-parse-devel</Package>
		<Package>haskell-asn1-types</Package>
		<Package>haskell-asn1-types-devel</Package>
		<Package>haskell-attoparsec</Package>
		<Package>haskell-attoparsec-devel</Package>
		<Package>haskell-attoparsec-iso8601</Package>
		<Package>haskell-attoparsec-iso8601-devel</Package>
		<Package>haskell-auto-update</Package>
		<Package>haskell-auto-update-devel</Package>
		<Package>haskell-base-compat</Package>
		<Package>haskell-base-compat-batteries</Package>
		<Package>haskell-base-compat-batteries-devel</Package>
		<Package>haskell-base-compat-devel</Package>
		<Package>haskell-base-orphans</Package>
		<Package>haskell-base-orphans-devel</Package>
		<Package>haskell-base-prelude</Package>
		<Package>haskell-base-prelude-devel</Package>
		<Package>haskell-base-unicode-symbols</Package>
		<Package>haskell-base-unicode-symbols-devel</Package>
		<Package>haskell-basement</Package>
		<Package>haskell-basement-devel</Package>
		<Package>haskell-bifunctors</Package>
		<Package>haskell-bifunctors-devel</Package>
		<Package>haskell-binary-tagged</Package>
		<Package>haskell-binary-tagged-devel</Package>
		<Package>haskell-bindings-uname</Package>
		<Package>haskell-bindings-uname-devel</Package>
		<Package>haskell-bitarray</Package>
		<Package>haskell-bitarray-devel</Package>
		<Package>haskell-blaze-builder</Package>
		<Package>haskell-blaze-builder-devel</Package>
		<Package>haskell-blaze-html</Package>
		<Package>haskell-blaze-html-devel</Package>
		<Package>haskell-blaze-markup</Package>
		<Package>haskell-blaze-markup-devel</Package>
		<Package>haskell-boundedchan</Package>
		<Package>haskell-boundedchan-devel</Package>
		<Package>haskell-byteable</Package>
		<Package>haskell-byteable-devel</Package>
		<Package>haskell-cabal-file-th</Package>
		<Package>haskell-cabal-file-th-devel</Package>
		<Package>haskell-call-stack</Package>
		<Package>haskell-call-stack-devel</Package>
		<Package>haskell-case-insensitive</Package>
		<Package>haskell-case-insensitive-devel</Package>
		<Package>haskell-cereal</Package>
		<Package>haskell-cereal-devel</Package>
		<Package>haskell-clock</Package>
		<Package>haskell-clock-devel</Package>
		<Package>haskell-cmark</Package>
		<Package>haskell-cmark-devel</Package>
		<Package>haskell-cmark-gfm</Package>
		<Package>haskell-cmark-gfm-devel</Package>
		<Package>haskell-cmdargs</Package>
		<Package>haskell-cmdargs-devel</Package>
		<Package>haskell-colour</Package>
		<Package>haskell-colour-devel</Package>
		<Package>haskell-comonad</Package>
		<Package>haskell-comonad-devel</Package>
		<Package>haskell-conduit</Package>
		<Package>haskell-conduit-combinators</Package>
		<Package>haskell-conduit-combinators-devel</Package>
		<Package>haskell-conduit-devel</Package>
		<Package>haskell-conduit-extra</Package>
		<Package>haskell-conduit-extra-devel</Package>
		<Package>haskell-connection</Package>
		<Package>haskell-connection-devel</Package>
		<Package>haskell-constraints</Package>
		<Package>haskell-constraints-devel</Package>
		<Package>haskell-contravariant</Package>
		<Package>haskell-contravariant-devel</Package>
		<Package>haskell-cookie</Package>
		<Package>haskell-cookie-devel</Package>
		<Package>haskell-cryptohash</Package>
		<Package>haskell-cryptohash-conduit</Package>
		<Package>haskell-cryptohash-conduit-devel</Package>
		<Package>haskell-cryptohash-devel</Package>
		<Package>haskell-cryptonite</Package>
		<Package>haskell-cryptonite-conduit</Package>
		<Package>haskell-cryptonite-conduit-devel</Package>
		<Package>haskell-cryptonite-devel</Package>
		<Package>haskell-data-accessor</Package>
		<Package>haskell-data-accessor-devel</Package>
		<Package>haskell-data-accessor-template</Package>
		<Package>haskell-data-accessor-template-devel</Package>
		<Package>haskell-data-accessor-transformers</Package>
		<Package>haskell-data-accessor-transformers-devel</Package>
		<Package>haskell-data-default</Package>
		<Package>haskell-data-default-devel</Package>
		<Package>haskell-digest</Package>
		<Package>haskell-digest-devel</Package>
		<Package>haskell-distributive</Package>
		<Package>haskell-distributive-devel</Package>
		<Package>haskell-dlist</Package>
		<Package>haskell-dlist-devel</Package>
		<Package>haskell-doclayout</Package>
		<Package>haskell-doclayout-devel</Package>
		<Package>haskell-doctemplates</Package>
		<Package>haskell-doctemplates-devel</Package>
		<Package>haskell-easy-file</Package>
		<Package>haskell-easy-file-devel</Package>
		<Package>haskell-either</Package>
		<Package>haskell-either-devel</Package>
		<Package>haskell-enclosed-exceptions</Package>
		<Package>haskell-enclosed-exceptions-devel</Package>
		<Package>haskell-errors</Package>
		<Package>haskell-errors-devel</Package>
		<Package>haskell-exceptions</Package>
		<Package>haskell-exceptions-devel</Package>
		<Package>haskell-extensible-exceptions</Package>
		<Package>haskell-extensible-exceptions-devel</Package>
		<Package>haskell-extra</Package>
		<Package>haskell-extra-devel</Package>
		<Package>haskell-fail</Package>
		<Package>haskell-fast-logger</Package>
		<Package>haskell-fast-logger-devel</Package>
		<Package>haskell-fgl</Package>
		<Package>haskell-fgl-devel</Package>
		<Package>haskell-file-embed</Package>
		<Package>haskell-file-embed-devel</Package>
		<Package>haskell-filelock</Package>
		<Package>haskell-filelock-devel</Package>
		<Package>haskell-filemanip</Package>
		<Package>haskell-filemanip-devel</Package>
		<Package>haskell-fingertree</Package>
		<Package>haskell-fingertree-devel</Package>
		<Package>haskell-fixed</Package>
		<Package>haskell-fixed-devel</Package>
		<Package>haskell-foundation</Package>
		<Package>haskell-foundation-devel</Package>
		<Package>haskell-free</Package>
		<Package>haskell-free-devel</Package>
		<Package>haskell-fsnotify</Package>
		<Package>haskell-fsnotify-devel</Package>
		<Package>haskell-generic-deriving</Package>
		<Package>haskell-generic-deriving-devel</Package>
		<Package>haskell-generics-sop</Package>
		<Package>haskell-generics-sop-devel</Package>
		<Package>haskell-ghc-paths</Package>
		<Package>haskell-ghc-paths-devel</Package>
		<Package>haskell-githash</Package>
		<Package>haskell-githash-devel</Package>
		<Package>haskell-gitrev</Package>
		<Package>haskell-gitrev-devel</Package>
		<Package>haskell-glob</Package>
		<Package>haskell-glob-devel</Package>
		<Package>haskell-haddock-library</Package>
		<Package>haskell-haddock-library-devel</Package>
		<Package>haskell-half</Package>
		<Package>haskell-half-devel</Package>
		<Package>haskell-hans</Package>
		<Package>haskell-hans-devel</Package>
		<Package>haskell-happy</Package>
		<Package>haskell-hashtables</Package>
		<Package>haskell-hashtables-devel</Package>
		<Package>haskell-hastache</Package>
		<Package>haskell-hastache-devel</Package>
		<Package>haskell-heaps</Package>
		<Package>haskell-heaps-devel</Package>
		<Package>haskell-hgettext</Package>
		<Package>haskell-hgettext-devel</Package>
		<Package>haskell-hi-file-parser</Package>
		<Package>haskell-hi-file-parser-devel</Package>
		<Package>haskell-hinotify</Package>
		<Package>haskell-hinotify-devel</Package>
		<Package>haskell-hit</Package>
		<Package>haskell-hit-devel</Package>
		<Package>haskell-hourglass</Package>
		<Package>haskell-hourglass-devel</Package>
		<Package>haskell-hpack</Package>
		<Package>haskell-hpack-devel</Package>
		<Package>haskell-hs-bibutils</Package>
		<Package>haskell-hs-bibutils-devel</Package>
		<Package>haskell-hscolour</Package>
		<Package>haskell-hscolour-devel</Package>
		<Package>haskell-hslua</Package>
		<Package>haskell-hslua-devel</Package>
		<Package>haskell-hslua-module-text</Package>
		<Package>haskell-hslua-module-text-devel</Package>
		<Package>haskell-hspec</Package>
		<Package>haskell-hspec-core</Package>
		<Package>haskell-hspec-core-devel</Package>
		<Package>haskell-hspec-devel</Package>
		<Package>haskell-hspec-discover</Package>
		<Package>haskell-hspec-discover-devel</Package>
		<Package>haskell-hspec-expectations</Package>
		<Package>haskell-hspec-expectations-devel</Package>
		<Package>haskell-hspec-smallcheck</Package>
		<Package>haskell-hspec-smallcheck-devel</Package>
		<Package>haskell-hsyaml</Package>
		<Package>haskell-hsyaml-devel</Package>
		<Package>haskell-http-api-data</Package>
		<Package>haskell-http-api-data-devel</Package>
		<Package>haskell-http-client</Package>
		<Package>haskell-http-client-devel</Package>
		<Package>haskell-http-client-tls</Package>
		<Package>haskell-http-client-tls-devel</Package>
		<Package>haskell-http-conduit</Package>
		<Package>haskell-http-conduit-devel</Package>
		<Package>haskell-http-download</Package>
		<Package>haskell-http-download-devel</Package>
		<Package>haskell-http-types</Package>
		<Package>haskell-http-types-devel</Package>
		<Package>haskell-hxt</Package>
		<Package>haskell-hxt-charproperties</Package>
		<Package>haskell-hxt-charproperties-devel</Package>
		<Package>haskell-hxt-devel</Package>
		<Package>haskell-hxt-regex-xmlschema</Package>
		<Package>haskell-hxt-regex-xmlschema-devel</Package>
		<Package>haskell-hxt-unicode</Package>
		<Package>haskell-hxt-unicode-devel</Package>
		<Package>haskell-ieee754</Package>
		<Package>haskell-ieee754-devel</Package>
		<Package>haskell-infer-license</Package>
		<Package>haskell-infer-license-devel</Package>
		<Package>haskell-integer-logarithms</Package>
		<Package>haskell-integer-logarithms-devel</Package>
		<Package>haskell-integer-simple</Package>
		<Package>haskell-integer-simple-devel</Package>
		<Package>haskell-json</Package>
		<Package>haskell-json-devel</Package>
		<Package>haskell-kan-extensions</Package>
		<Package>haskell-kan-extensions-devel</Package>
		<Package>haskell-lens</Package>
		<Package>haskell-lens-devel</Package>
		<Package>haskell-lexer</Package>
		<Package>haskell-lexer-devel</Package>
		<Package>haskell-libxml-sax</Package>
		<Package>haskell-libxml-sax-devel</Package>
		<Package>haskell-libyaml</Package>
		<Package>haskell-libyaml-devel</Package>
		<Package>haskell-lifted-async</Package>
		<Package>haskell-lifted-async-devel</Package>
		<Package>haskell-lifted-base</Package>
		<Package>haskell-lifted-base-devel</Package>
		<Package>haskell-logict</Package>
		<Package>haskell-logict-devel</Package>
		<Package>haskell-memory</Package>
		<Package>haskell-memory-devel</Package>
		<Package>haskell-microlens</Package>
		<Package>haskell-microlens-devel</Package>
		<Package>haskell-microlens-mtl</Package>
		<Package>haskell-microlens-mtl-devel</Package>
		<Package>haskell-microlens-th</Package>
		<Package>haskell-microlens-th-devel</Package>
		<Package>haskell-mime-types</Package>
		<Package>haskell-mime-types-devel</Package>
		<Package>haskell-mintty</Package>
		<Package>haskell-mintty-devel</Package>
		<Package>haskell-mmorph</Package>
		<Package>haskell-mmorph-devel</Package>
		<Package>haskell-monad-control</Package>
		<Package>haskell-monad-control-devel</Package>
		<Package>haskell-monad-logger</Package>
		<Package>haskell-monad-logger-devel</Package>
		<Package>haskell-monad-loops</Package>
		<Package>haskell-monad-loops-devel</Package>
		<Package>haskell-monad-unlift</Package>
		<Package>haskell-monad-unlift-devel</Package>
		<Package>haskell-monadbib</Package>
		<Package>haskell-monadbib-devel</Package>
		<Package>haskell-monadlib</Package>
		<Package>haskell-monadlib-devel</Package>
		<Package>haskell-monadrandom</Package>
		<Package>haskell-monadrandom-devel</Package>
		<Package>haskell-mono-traversable</Package>
		<Package>haskell-mono-traversable-devel</Package>
		<Package>haskell-mtl</Package>
		<Package>haskell-mtl-devel</Package>
		<Package>haskell-multipart</Package>
		<Package>haskell-multipart-devel</Package>
		<Package>haskell-mustache</Package>
		<Package>haskell-mustache-devel</Package>
		<Package>haskell-nats</Package>
		<Package>haskell-neat-interpolation</Package>
		<Package>haskell-neat-interpolation-devel</Package>
		<Package>haskell-old-locale</Package>
		<Package>haskell-old-locale-devel</Package>
		<Package>haskell-old-time</Package>
		<Package>haskell-old-time-devel</Package>
		<Package>haskell-open-browser</Package>
		<Package>haskell-open-browser-devel</Package>
		<Package>haskell-optparse-applicative</Package>
		<Package>haskell-optparse-applicative-devel</Package>
		<Package>haskell-optparse-simple</Package>
		<Package>haskell-optparse-simple-devel</Package>
		<Package>haskell-pandoc-types</Package>
		<Package>haskell-pandoc-types-devel</Package>
		<Package>haskell-pantry</Package>
		<Package>haskell-pantry-devel</Package>
		<Package>haskell-parallel</Package>
		<Package>haskell-parallel-devel</Package>
		<Package>haskell-parsec</Package>
		<Package>haskell-parsec-devel</Package>
		<Package>haskell-path</Package>
		<Package>haskell-path-devel</Package>
		<Package>haskell-path-io</Package>
		<Package>haskell-path-io-devel</Package>
		<Package>haskell-path-pieces</Package>
		<Package>haskell-path-pieces-devel</Package>
		<Package>haskell-patience</Package>
		<Package>haskell-patience-devel</Package>
		<Package>haskell-pcap</Package>
		<Package>haskell-pcap-devel</Package>
		<Package>haskell-pem</Package>
		<Package>haskell-pem-devel</Package>
		<Package>haskell-persistent</Package>
		<Package>haskell-persistent-devel</Package>
		<Package>haskell-persistent-sqlite</Package>
		<Package>haskell-persistent-sqlite-devel</Package>
		<Package>haskell-persistent-template</Package>
		<Package>haskell-persistent-template-devel</Package>
		<Package>haskell-pid1</Package>
		<Package>haskell-pid1-devel</Package>
		<Package>haskell-pipes</Package>
		<Package>haskell-pipes-concurrency</Package>
		<Package>haskell-pipes-concurrency-devel</Package>
		<Package>haskell-pipes-devel</Package>
		<Package>haskell-polyparse</Package>
		<Package>haskell-polyparse-devel</Package>
		<Package>haskell-prelude-extras</Package>
		<Package>haskell-prelude-extras-devel</Package>
		<Package>haskell-pretty</Package>
		<Package>haskell-pretty-devel</Package>
		<Package>haskell-pretty-show</Package>
		<Package>haskell-pretty-show-devel</Package>
		<Package>haskell-primitive</Package>
		<Package>haskell-primitive-devel</Package>
		<Package>haskell-profunctors</Package>
		<Package>haskell-profunctors-devel</Package>
		<Package>haskell-project-template</Package>
		<Package>haskell-project-template-devel</Package>
		<Package>haskell-psqueues</Package>
		<Package>haskell-psqueues-devel</Package>
		<Package>haskell-quickcheck-io</Package>
		<Package>haskell-quickcheck-io-devel</Package>
		<Package>haskell-reflection</Package>
		<Package>haskell-reflection-devel</Package>
		<Package>haskell-regex-applicative</Package>
		<Package>haskell-regex-applicative-devel</Package>
		<Package>haskell-regex-applicative-text</Package>
		<Package>haskell-regex-applicative-text-devel</Package>
		<Package>haskell-regex-compat</Package>
		<Package>haskell-regex-compat-devel</Package>
		<Package>haskell-regex-pcre-builtin</Package>
		<Package>haskell-regex-pcre-builtin-devel</Package>
		<Package>haskell-regex-tdfa</Package>
		<Package>haskell-regex-tdfa-devel</Package>
		<Package>haskell-resource-pool</Package>
		<Package>haskell-resource-pool-devel</Package>
		<Package>haskell-resourcet</Package>
		<Package>haskell-resourcet-devel</Package>
		<Package>haskell-retry</Package>
		<Package>haskell-retry-devel</Package>
		<Package>haskell-rfc5051</Package>
		<Package>haskell-rfc5051-devel</Package>
		<Package>haskell-rio</Package>
		<Package>haskell-rio-devel</Package>
		<Package>haskell-rio-orphans</Package>
		<Package>haskell-rio-orphans-devel</Package>
		<Package>haskell-rio-prettyprint</Package>
		<Package>haskell-rio-prettyprint-devel</Package>
		<Package>haskell-roman-numerals</Package>
		<Package>haskell-roman-numerals-devel</Package>
		<Package>haskell-safe</Package>
		<Package>haskell-safe-devel</Package>
		<Package>haskell-safe-exceptions</Package>
		<Package>haskell-safe-exceptions-devel</Package>
		<Package>haskell-scientific</Package>
		<Package>haskell-scientific-devel</Package>
		<Package>haskell-semigroupoids</Package>
		<Package>haskell-semigroupoids-devel</Package>
		<Package>haskell-semigroups</Package>
		<Package>haskell-semigroups-devel</Package>
		<Package>haskell-setenv</Package>
		<Package>haskell-setenv-devel</Package>
		<Package>haskell-sha</Package>
		<Package>haskell-sha-devel</Package>
		<Package>haskell-shelly</Package>
		<Package>haskell-shelly-devel</Package>
		<Package>haskell-silently</Package>
		<Package>haskell-silently-devel</Package>
		<Package>haskell-skylighting</Package>
		<Package>haskell-skylighting-core</Package>
		<Package>haskell-skylighting-core-devel</Package>
		<Package>haskell-skylighting-devel</Package>
		<Package>haskell-smallcheck</Package>
		<Package>haskell-smallcheck-devel</Package>
		<Package>haskell-socks</Package>
		<Package>haskell-socks-devel</Package>
		<Package>haskell-sop-core</Package>
		<Package>haskell-sop-core-devel</Package>
		<Package>haskell-split</Package>
		<Package>haskell-split-devel</Package>
		<Package>haskell-src</Package>
		<Package>haskell-src-devel</Package>
		<Package>haskell-src-exts</Package>
		<Package>haskell-src-exts-devel</Package>
		<Package>haskell-src-meta</Package>
		<Package>haskell-src-meta-devel</Package>
		<Package>haskell-stack</Package>
		<Package>haskell-stack-devel</Package>
		<Package>haskell-stm</Package>
		<Package>haskell-stm-chans</Package>
		<Package>haskell-stm-chans-devel</Package>
		<Package>haskell-stm-devel</Package>
		<Package>haskell-store</Package>
		<Package>haskell-store-core</Package>
		<Package>haskell-store-core-devel</Package>
		<Package>haskell-store-devel</Package>
		<Package>haskell-streaming-commons</Package>
		<Package>haskell-streaming-commons-devel</Package>
		<Package>haskell-stringsearch</Package>
		<Package>haskell-stringsearch-devel</Package>
		<Package>haskell-structured</Package>
		<Package>haskell-structured-devel</Package>
		<Package>haskell-syb</Package>
		<Package>haskell-syb-devel</Package>
		<Package>haskell-system-fileio</Package>
		<Package>haskell-system-fileio-devel</Package>
		<Package>haskell-system-filepath</Package>
		<Package>haskell-system-filepath-devel</Package>
		<Package>haskell-tagged</Package>
		<Package>haskell-tagged-devel</Package>
		<Package>haskell-tagsoup</Package>
		<Package>haskell-tagsoup-devel</Package>
		<Package>haskell-tar-conduit</Package>
		<Package>haskell-tar-conduit-devel</Package>
		<Package>haskell-temporary</Package>
		<Package>haskell-temporary-devel</Package>
		<Package>haskell-terminal-size</Package>
		<Package>haskell-terminal-size-devel</Package>
		<Package>haskell-texmath</Package>
		<Package>haskell-texmath-devel</Package>
		<Package>haskell-text</Package>
		<Package>haskell-text-binary</Package>
		<Package>haskell-text-binary-devel</Package>
		<Package>haskell-text-conversions</Package>
		<Package>haskell-text-conversions-devel</Package>
		<Package>haskell-text-devel</Package>
		<Package>haskell-text-icu</Package>
		<Package>haskell-text-icu-devel</Package>
		<Package>haskell-text-metrics</Package>
		<Package>haskell-text-metrics-devel</Package>
		<Package>haskell-tf-random</Package>
		<Package>haskell-tf-random-devel</Package>
		<Package>haskell-th-abstraction</Package>
		<Package>haskell-th-abstraction-devel</Package>
		<Package>haskell-th-expand-syns</Package>
		<Package>haskell-th-expand-syns-devel</Package>
		<Package>haskell-th-lift</Package>
		<Package>haskell-th-lift-devel</Package>
		<Package>haskell-th-lift-instances</Package>
		<Package>haskell-th-lift-instances-devel</Package>
		<Package>haskell-th-orphans</Package>
		<Package>haskell-th-orphans-devel</Package>
		<Package>haskell-th-reify-many</Package>
		<Package>haskell-th-reify-many-devel</Package>
		<Package>haskell-th-utilities</Package>
		<Package>haskell-th-utilities-devel</Package>
		<Package>haskell-these</Package>
		<Package>haskell-these-devel</Package>
		<Package>haskell-time-compat</Package>
		<Package>haskell-time-compat-devel</Package>
		<Package>haskell-time-locale-compat</Package>
		<Package>haskell-time-locale-compat-devel</Package>
		<Package>haskell-tls</Package>
		<Package>haskell-tls-devel</Package>
		<Package>haskell-transformers-base</Package>
		<Package>haskell-transformers-base-devel</Package>
		<Package>haskell-transformers-compat</Package>
		<Package>haskell-transformers-compat-devel</Package>
		<Package>haskell-type-equality</Package>
		<Package>haskell-type-equality-devel</Package>
		<Package>haskell-typed-process</Package>
		<Package>haskell-typed-process-devel</Package>
		<Package>haskell-unexceptionalio</Package>
		<Package>haskell-unexceptionalio-devel</Package>
		<Package>haskell-unicode-transforms</Package>
		<Package>haskell-unicode-transforms-devel</Package>
		<Package>haskell-uniplate</Package>
		<Package>haskell-uniplate-devel</Package>
		<Package>haskell-unix-compat</Package>
		<Package>haskell-unix-compat-devel</Package>
		<Package>haskell-unix-time</Package>
		<Package>haskell-unix-time-devel</Package>
		<Package>haskell-unliftio</Package>
		<Package>haskell-unliftio-core</Package>
		<Package>haskell-unliftio-core-devel</Package>
		<Package>haskell-unliftio-devel</Package>
		<Package>haskell-unordered-containers</Package>
		<Package>haskell-unordered-containers-devel</Package>
		<Package>haskell-uri-bytestring</Package>
		<Package>haskell-uri-bytestring-devel</Package>
		<Package>haskell-utility-ht</Package>
		<Package>haskell-utility-ht-devel</Package>
		<Package>haskell-uuid-types</Package>
		<Package>haskell-uuid-types-devel</Package>
		<Package>haskell-vector</Package>
		<Package>haskell-vector-algorithms</Package>
		<Package>haskell-vector-algorithms-devel</Package>
		<Package>haskell-vector-binary-instances</Package>
		<Package>haskell-vector-binary-instances-devel</Package>
		<Package>haskell-vector-devel</Package>
		<Package>haskell-void</Package>
		<Package>haskell-void-devel</Package>
		<Package>haskell-vty</Package>
		<Package>haskell-vty-devel</Package>
		<Package>haskell-x509</Package>
		<Package>haskell-x509-devel</Package>
		<Package>haskell-x509-store</Package>
		<Package>haskell-x509-store-devel</Package>
		<Package>haskell-x509-system</Package>
		<Package>haskell-x509-system-devel</Package>
		<Package>haskell-x509-validation</Package>
		<Package>haskell-x509-validation-devel</Package>
		<Package>haskell-xml</Package>
		<Package>haskell-xml-conduit</Package>
		<Package>haskell-xml-conduit-devel</Package>
		<Package>haskell-xml-devel</Package>
		<Package>haskell-xml-types</Package>
		<Package>haskell-xml-types-devel</Package>
		<Package>haskell-yaml</Package>
		<Package>haskell-yaml-devel</Package>
		<Package>haskell-zip-archive</Package>
		<Package>haskell-zip-archive-devel</Package>
		<Package>haskell-zlib-bindings</Package>
		<Package>haskell-zlib-bindings-devel</Package>
		<Package>hsakell-regex-applicative-text</Package>
		<Package>hsakell-regex-applicative-text-devel</Package>
		<Package>haskell-Diff-dbginfo</Package>
		<Package>haskell-GLURaw-dbginfo</Package>
		<Package>haskell-GLUT-dbginfo</Package>
		<Package>haskell-HTTP-dbginfo</Package>
		<Package>haskell-HUnit-dbginfo</Package>
		<Package>haskell-JuicyPixels-dbginfo</Package>
		<Package>haskell-ObjectName-dbginfo</Package>
		<Package>haskell-OpenGL-dbginfo</Package>
		<Package>haskell-OpenGLRaw-dbginfo</Package>
		<Package>haskell-QuickCheck-dbginfo</Package>
		<Package>haskell-StateVar-dbginfo</Package>
		<Package>haskell-adjunctions-dbginfo</Package>
		<Package>haskell-aeson-compat-dbginfo</Package>
		<Package>haskell-aeson-dbginfo</Package>
		<Package>haskell-aeson-pretty-dbginfo</Package>
		<Package>haskell-alex-dbginfo</Package>
		<Package>haskell-annotated-wl-pprint-dbginfo</Package>
		<Package>haskell-ansi-terminal-dbginfo</Package>
		<Package>haskell-ansi-wl-pprint-dbginfo</Package>
		<Package>haskell-asn1-encoding-dbginfo</Package>
		<Package>haskell-asn1-parse-dbginfo</Package>
		<Package>haskell-asn1-types-dbginfo</Package>
		<Package>haskell-attoparsec-dbginfo</Package>
		<Package>haskell-attoparsec-iso8601-dbginfo</Package>
		<Package>haskell-auto-update-dbginfo</Package>
		<Package>haskell-base-compat-batteries-dbginfo</Package>
		<Package>haskell-base-compat-dbginfo</Package>
		<Package>haskell-base-orphans-dbginfo</Package>
		<Package>haskell-base-prelude-dbginfo</Package>
		<Package>haskell-base-unicode-symbols-dbginfo</Package>
		<Package>haskell-basement-dbginfo</Package>
		<Package>haskell-bifunctors-dbginfo</Package>
		<Package>haskell-binary-tagged-dbginfo</Package>
		<Package>haskell-bindings-uname-dbginfo</Package>
		<Package>haskell-bitarray-dbginfo</Package>
		<Package>haskell-blaze-builder-dbginfo</Package>
		<Package>haskell-blaze-html-dbginfo</Package>
		<Package>haskell-blaze-markup-dbginfo</Package>
		<Package>haskell-boundedchan-dbginfo</Package>
		<Package>haskell-byteable-dbginfo</Package>
		<Package>haskell-cabal-file-th-dbginfo</Package>
		<Package>haskell-call-stack-dbginfo</Package>
		<Package>haskell-case-insensitive-dbginfo</Package>
		<Package>haskell-cereal-dbginfo</Package>
		<Package>haskell-clock-dbginfo</Package>
		<Package>haskell-cmark-dbginfo</Package>
		<Package>haskell-cmark-gfm-dbginfo</Package>
		<Package>haskell-cmdargs-dbginfo</Package>
		<Package>haskell-colour-dbginfo</Package>
		<Package>haskell-comonad-dbginfo</Package>
		<Package>haskell-conduit-combinators-dbginfo</Package>
		<Package>haskell-conduit-dbginfo</Package>
		<Package>haskell-conduit-extra-dbginfo</Package>
		<Package>haskell-connection-dbginfo</Package>
		<Package>haskell-constraints-dbginfo</Package>
		<Package>haskell-contravariant-dbginfo</Package>
		<Package>haskell-cookie-dbginfo</Package>
		<Package>haskell-cryptohash-conduit-dbginfo</Package>
		<Package>haskell-cryptohash-dbginfo</Package>
		<Package>haskell-cryptonite-conduit-dbginfo</Package>
		<Package>haskell-cryptonite-dbginfo</Package>
		<Package>haskell-data-accessor-dbginfo</Package>
		<Package>haskell-data-accessor-template-dbginfo</Package>
		<Package>haskell-data-accessor-transformers-dbginfo</Package>
		<Package>haskell-data-default-dbginfo</Package>
		<Package>haskell-digest-dbginfo</Package>
		<Package>haskell-distributive-dbginfo</Package>
		<Package>haskell-dlist-dbginfo</Package>
		<Package>haskell-doclayout-dbginfo</Package>
		<Package>haskell-doctemplates-dbginfo</Package>
		<Package>haskell-easy-file-dbginfo</Package>
		<Package>haskell-either-dbginfo</Package>
		<Package>haskell-enclosed-exceptions-dbginfo</Package>
		<Package>haskell-errors-dbginfo</Package>
		<Package>haskell-exceptions-dbginfo</Package>
		<Package>haskell-extensible-exceptions-dbginfo</Package>
		<Package>haskell-extra-dbginfo</Package>
		<Package>haskell-fast-logger-dbginfo</Package>
		<Package>haskell-fgl-dbginfo</Package>
		<Package>haskell-file-embed-dbginfo</Package>
		<Package>haskell-filelock-dbginfo</Package>
		<Package>haskell-filemanip-dbginfo</Package>
		<Package>haskell-fingertree-dbginfo</Package>
		<Package>haskell-fixed-dbginfo</Package>
		<Package>haskell-foundation-dbginfo</Package>
		<Package>haskell-free-dbginfo</Package>
		<Package>haskell-fsnotify-dbginfo</Package>
		<Package>haskell-generic-deriving-dbginfo</Package>
		<Package>haskell-generics-sop-dbginfo</Package>
		<Package>haskell-ghc-paths-dbginfo</Package>
		<Package>haskell-githash-dbginfo</Package>
		<Package>haskell-gitrev-dbginfo</Package>
		<Package>haskell-glob-dbginfo</Package>
		<Package>haskell-haddock-library-dbginfo</Package>
		<Package>haskell-half-dbginfo</Package>
		<Package>haskell-hans-dbginfo</Package>
		<Package>haskell-happy-dbginfo</Package>
		<Package>haskell-hashtables-dbginfo</Package>
		<Package>haskell-hastache-dbginfo</Package>
		<Package>haskell-heaps-dbginfo</Package>
		<Package>haskell-hgettext-dbginfo</Package>
		<Package>haskell-hi-file-parser-dbginfo</Package>
		<Package>haskell-hinotify-dbginfo</Package>
		<Package>haskell-hit-dbginfo</Package>
		<Package>haskell-hourglass-dbginfo</Package>
		<Package>haskell-hpack-dbginfo</Package>
		<Package>haskell-hs-bibutils-dbginfo</Package>
		<Package>haskell-hscolour-dbginfo</Package>
		<Package>haskell-hslua-dbginfo</Package>
		<Package>haskell-hslua-module-text-dbginfo</Package>
		<Package>haskell-hspec-core-dbginfo</Package>
		<Package>haskell-hspec-dbginfo</Package>
		<Package>haskell-hspec-discover-dbginfo</Package>
		<Package>haskell-hspec-expectations-dbginfo</Package>
		<Package>haskell-hspec-smallcheck-dbginfo</Package>
		<Package>haskell-hsyaml-dbginfo</Package>
		<Package>haskell-http-api-data-dbginfo</Package>
		<Package>haskell-http-client-dbginfo</Package>
		<Package>haskell-http-client-tls-dbginfo</Package>
		<Package>haskell-http-conduit-dbginfo</Package>
		<Package>haskell-http-download-dbginfo</Package>
		<Package>haskell-http-types-dbginfo</Package>
		<Package>haskell-hxt-charproperties-dbginfo</Package>
		<Package>haskell-hxt-dbginfo</Package>
		<Package>haskell-hxt-regex-xmlschema-dbginfo</Package>
		<Package>haskell-hxt-unicode-dbginfo</Package>
		<Package>haskell-ieee754-dbginfo</Package>
		<Package>haskell-infer-license-dbginfo</Package>
		<Package>haskell-integer-logarithms-dbginfo</Package>
		<Package>haskell-integer-simple-dbginfo</Package>
		<Package>haskell-json-dbginfo</Package>
		<Package>haskell-kan-extensions-dbginfo</Package>
		<Package>haskell-lens-dbginfo</Package>
		<Package>haskell-lexer-dbginfo</Package>
		<Package>haskell-libxml-sax-dbginfo</Package>
		<Package>haskell-libyaml-dbginfo</Package>
		<Package>haskell-lifted-async-dbginfo</Package>
		<Package>haskell-lifted-base-dbginfo</Package>
		<Package>haskell-logict-dbginfo</Package>
		<Package>haskell-memory-dbginfo</Package>
		<Package>haskell-microlens-dbginfo</Package>
		<Package>haskell-microlens-mtl-dbginfo</Package>
		<Package>haskell-microlens-th-dbginfo</Package>
		<Package>haskell-mime-types-dbginfo</Package>
		<Package>haskell-mintty-dbginfo</Package>
		<Package>haskell-mmorph-dbginfo</Package>
		<Package>haskell-monad-control-dbginfo</Package>
		<Package>haskell-monad-logger-dbginfo</Package>
		<Package>haskell-monad-loops-dbginfo</Package>
		<Package>haskell-monad-unlift-dbginfo</Package>
		<Package>haskell-monadbib-dbginfo</Package>
		<Package>haskell-monadlib-dbginfo</Package>
		<Package>haskell-monadrandom-dbginfo</Package>
		<Package>haskell-mono-traversable-dbginfo</Package>
		<Package>haskell-mtl-dbginfo</Package>
		<Package>haskell-multipart-dbginfo</Package>
		<Package>haskell-mustache-dbginfo</Package>
		<Package>haskell-neat-interpolation-dbginfo</Package>
		<Package>haskell-old-locale-dbginfo</Package>
		<Package>haskell-old-time-dbginfo</Package>
		<Package>haskell-open-browser-dbginfo</Package>
		<Package>haskell-optparse-applicative-dbginfo</Package>
		<Package>haskell-optparse-simple-dbginfo</Package>
		<Package>haskell-pandoc-types-dbginfo</Package>
		<Package>haskell-pantry-dbginfo</Package>
		<Package>haskell-parallel-dbginfo</Package>
		<Package>haskell-parsec-dbginfo</Package>
		<Package>haskell-path-dbginfo</Package>
		<Package>haskell-path-io-dbginfo</Package>
		<Package>haskell-path-pieces-dbginfo</Package>
		<Package>haskell-patience-dbginfo</Package>
		<Package>haskell-pcap-dbginfo</Package>
		<Package>haskell-pem-dbginfo</Package>
		<Package>haskell-persistent-dbginfo</Package>
		<Package>haskell-persistent-sqlite-dbginfo</Package>
		<Package>haskell-persistent-template-dbginfo</Package>
		<Package>haskell-pid1-dbginfo</Package>
		<Package>haskell-pipes-concurrency-dbginfo</Package>
		<Package>haskell-pipes-dbginfo</Package>
		<Package>haskell-polyparse-dbginfo</Package>
		<Package>haskell-prelude-extras-dbginfo</Package>
		<Package>haskell-pretty-dbginfo</Package>
		<Package>haskell-pretty-show-dbginfo</Package>
		<Package>haskell-primitive-dbginfo</Package>
		<Package>haskell-profunctors-dbginfo</Package>
		<Package>haskell-project-template-dbginfo</Package>
		<Package>haskell-psqueues-dbginfo</Package>
		<Package>haskell-quickcheck-io-dbginfo</Package>
		<Package>haskell-reflection-dbginfo</Package>
		<Package>haskell-regex-applicative-dbginfo</Package>
		<Package>haskell-regex-applicative-text-dbginfo</Package>
		<Package>haskell-regex-compat-dbginfo</Package>
		<Package>haskell-regex-pcre-builtin-dbginfo</Package>
		<Package>haskell-regex-tdfa-dbginfo</Package>
		<Package>haskell-resource-pool-dbginfo</Package>
		<Package>haskell-resourcet-dbginfo</Package>
		<Package>haskell-retry-dbginfo</Package>
		<Package>haskell-rfc5051-dbginfo</Package>
		<Package>haskell-rio-dbginfo</Package>
		<Package>haskell-rio-orphans-dbginfo</Package>
		<Package>haskell-rio-prettyprint-dbginfo</Package>
		<Package>haskell-roman-numerals-dbginfo</Package>
		<Package>haskell-safe-dbginfo</Package>
		<Package>haskell-safe-exceptions-dbginfo</Package>
		<Package>haskell-scientific-dbginfo</Package>
		<Package>haskell-semigroupoids-dbginfo</Package>
		<Package>haskell-semigroups-dbginfo</Package>
		<Package>haskell-setenv-dbginfo</Package>
		<Package>haskell-sha-dbginfo</Package>
		<Package>haskell-shelly-dbginfo</Package>
		<Package>haskell-silently-dbginfo</Package>
		<Package>haskell-skylighting-core-dbginfo</Package>
		<Package>haskell-skylighting-dbginfo</Package>
		<Package>haskell-smallcheck-dbginfo</Package>
		<Package>haskell-socks-dbginfo</Package>
		<Package>haskell-sop-core-dbginfo</Package>
		<Package>haskell-split-dbginfo</Package>
		<Package>haskell-src-dbginfo</Package>
		<Package>haskell-src-exts-dbginfo</Package>
		<Package>haskell-src-meta-dbginfo</Package>
		<Package>haskell-stack-dbginfo</Package>
		<Package>haskell-stm-chans-dbginfo</Package>
		<Package>haskell-stm-dbginfo</Package>
		<Package>haskell-store-core-dbginfo</Package>
		<Package>haskell-store-dbginfo</Package>
		<Package>haskell-streaming-commons-dbginfo</Package>
		<Package>haskell-stringsearch-dbginfo</Package>
		<Package>haskell-structured-dbginfo</Package>
		<Package>haskell-syb-dbginfo</Package>
		<Package>haskell-system-fileio-dbginfo</Package>
		<Package>haskell-system-filepath-dbginfo</Package>
		<Package>haskell-tagged-dbginfo</Package>
		<Package>haskell-tagsoup-dbginfo</Package>
		<Package>haskell-tar-conduit-dbginfo</Package>
		<Package>haskell-temporary-dbginfo</Package>
		<Package>haskell-terminal-size-dbginfo</Package>
		<Package>haskell-texmath-dbginfo</Package>
		<Package>haskell-text-binary-dbginfo</Package>
		<Package>haskell-text-conversions-dbginfo</Package>
		<Package>haskell-text-dbginfo</Package>
		<Package>haskell-text-icu-dbginfo</Package>
		<Package>haskell-text-metrics-dbginfo</Package>
		<Package>haskell-tf-random-dbginfo</Package>
		<Package>haskell-th-abstraction-dbginfo</Package>
		<Package>haskell-th-expand-syns-dbginfo</Package>
		<Package>haskell-th-lift-dbginfo</Package>
		<Package>haskell-th-lift-instances-dbginfo</Package>
		<Package>haskell-th-orphans-dbginfo</Package>
		<Package>haskell-th-reify-many-dbginfo</Package>
		<Package>haskell-th-utilities-dbginfo</Package>
		<Package>haskell-these-dbginfo</Package>
		<Package>haskell-time-compat-dbginfo</Package>
		<Package>haskell-time-locale-compat-dbginfo</Package>
		<Package>haskell-tls-dbginfo</Package>
		<Package>haskell-transformers-base-dbginfo</Package>
		<Package>haskell-transformers-compat-dbginfo</Package>
		<Package>haskell-type-equality-dbginfo</Package>
		<Package>haskell-typed-process-dbginfo</Package>
		<Package>haskell-unexceptionalio-dbginfo</Package>
		<Package>haskell-unicode-transforms-dbginfo</Package>
		<Package>haskell-uniplate-dbginfo</Package>
		<Package>haskell-unix-compat-dbginfo</Package>
		<Package>haskell-unix-time-dbginfo</Package>
		<Package>haskell-unliftio-core-dbginfo</Package>
		<Package>haskell-unliftio-dbginfo</Package>
		<Package>haskell-unordered-containers-dbginfo</Package>
		<Package>haskell-uri-bytestring-dbginfo</Package>
		<Package>haskell-utility-ht-dbginfo</Package>
		<Package>haskell-uuid-types-dbginfo</Package>
		<Package>haskell-vector-algorithms-dbginfo</Package>
		<Package>haskell-vector-binary-instances-dbginfo</Package>
		<Package>haskell-vector-dbginfo</Package>
		<Package>haskell-void-dbginfo</Package>
		<Package>haskell-vty-dbginfo</Package>
		<Package>haskell-x509-dbginfo</Package>
		<Package>haskell-x509-store-dbginfo</Package>
		<Package>haskell-x509-system-dbginfo</Package>
		<Package>haskell-x509-validation-dbginfo</Package>
		<Package>haskell-xml-conduit-dbginfo</Package>
		<Package>haskell-xml-dbginfo</Package>
		<Package>haskell-xml-types-dbginfo</Package>
		<Package>haskell-yaml-dbginfo</Package>
		<Package>haskell-zip-archive-dbginfo</Package>
		<Package>haskell-zlib-bindings-dbginfo</Package>

		<!-- Replaced by eza -->
		<Package>exa</Package>

		<!-- Renamed to merkuro -->
		<Package>kalendar</Package>
		<Package>kalendar-dbginfo</Package>

		<!-- Replaced by juliaup -->
		<Package>julia</Package>
		<Package>julia-devel</Package>
		<Package>julia-docs</Package>
		<Package>julia-dbginfo</Package>

		<!-- Not needed by anything -->
		<Package>jitsi</Package>
		<Package>jitsi-dbginfo</Package>

		<!-- Not needed for hugo -->
		<Package>mage</Package>
		<Package>mage-dbginfo</Package>

		<!-- Not needed for py3 python-mock -->
		<Package>python-funcsigs</Package>

		<!-- Not needed anymore by python3-ipython -->
		<Package>python-backcall</Package>

		<!-- Not needed anymore by python-cookiecutter -->
		<Package>python-jinja2-time</Package>

		<!-- Just an unfortunate typo, correct name is qt6-3d -->
		<Package>qt6.5d</Package>
		<Package>qt6.5d-demos</Package>
		<Package>qt6.5d-devel</Package>
		<Package>qt6.5d-dbginfo</Package>

		<!-- No longer needed -->
		<Package>dhclient</Package>
		<Package>dhclient-dbginfo</Package>
		<Package>libnm-legacy</Package>
		<Package>libnm-legacy-dbginfo</Package>
		<Package>libnm-legacy-32bit</Package>
		<Package>libnm-legacy-32bit-dbginfo</Package>

		<!-- Doesn't support appindicator or wayland, unlike it's replacement gnome-shell-extension-appindicator -->
		<Package>gnome-shell-extension-topicons-plus</Package>

		<!-- Doesn't support GNOME 45 -->
		<Package>gnome-shell-extension-impatience</Package>

		<!-- No downstream maintainer for this -->
		<Package>libusd</Package>
		<Package>libusd-dbginfo</Package>
		<Package>libusd-devel</Package>

		<!-- amtk replaced by libgedit-amtk //-->
		<Package>amtk</Package>
		<Package>amtk-devel</Package>
		<Package>amtk-dbginfo</Package>

		<!-- Hasn't been used in a long time -->
		<Package>prelink</Package>
		<Package>prelink-dbginfo</Package>

		<!-- Replaced by minizip-ng -->
		<Package>zlib-minizip</Package>
		<Package>zlib-minizip-devel</Package>

		<!-- Merged back into nettle-devel -->
		<Package>libnettle-devel</Package>
		<Package>libnettle-32bit-devel</Package>

		<!-- Replaced by having `gnome-browser-connector` installed -->
		<!-- and extensions.gnome.org prompting to install an extension -->
		<!-- for the relevant browser -->
		<!-- Replaced by gnome-browser-extension upstream -->
		<Package>chrome-gnome-shell</Package>

		<!-- Disabled libsplit for gtest -->
		<Package>gtest-devel</Package>

		<!-- Merged into pandoc -->
		<Package>pandoc-citeproc</Package>

		<!-- Superceded by libfido2 functionality -->
		<Package>libu2f-host</Package>
		<Package>libu2f-host-dbginfo</Package>
		<Package>libu2f-host-devel</Package>
		<Package>libu2f-server</Package>
		<Package>libu2f-server-dbginfo</Package>
		<Package>libu2f-server-devel</Package>

		<!-- Split into qt5 and qt6 builds -->
		<Package>quazip</Package>
		<Package>quazip-devel</Package>

		<!-- Unmaintained upstream. Github readme has message saying it's abandoned -->
		<Package>tomahawk</Package>
		<Package>tomahawk-dbginfo</Package>
		<Package>tomahawk-devel</Package>

		<!-- Renamed to different packages -->
		<Package>qdbusviewer6</Package>
		<Package>designer6</Package>
		
		<!-- No longer needed by existing packages -->
		<Package>openjdk-8</Package>
		<Package>openjdk-8-devel</Package>
		<Package>openjdk-8-dbginfo</Package>

		<!-- Can no longer package due to licensing reasons -->
		<Package>wiredtiger</Package>
		<Package>wiredtiger-devel</Package>
		<Package>wiredtiger-dbginfo</Package>
		<Package>mongodb</Package>
		<Package>mongodb-dbginfo</Package>

		<!-- No point without mongodb -->
		<Package>python-pymongo</Package>
		<Package>python-pymongo-dbginfo</Package>

		<!-- Orphan python packages -->
		<Package>python-jdcal</Package>
		<Package>python-ndg-httpsclient</Package>
		<Package>python-texttable</Package>
		<Package>python3-ezsetup</Package>
		<Package>python-selenium-dbginfo</Package>
		<Package>python-selenium-32bit-dbginfo</Package>
		<Package>python-argh</Package>

		<!-- Replaced by python-pyproject-hooks -->
		<Package>python-pep517</Package>

		<!-- These are all part of the Steam "scout" runtime which we no longer support -->
		<Package>libgcrypt11</Package>
		<Package>libgcrypt11-dbginfo</Package>
		<Package>libgcrypt11-32bit</Package>
		<Package>libgcrypt11-32bit-dbginfo</Package>

		<!-- Split into -qt5 and -qt6 subpackages -->
		<Package>polkit-qt-1</Package>
		<Package>polkit-qt-1-devel</Package>
		<Package>qca</Package>
		<Package>qca-devel</Package>
		<Package>qcoro-qt5-dbginfo</Package>
		<Package>qtkeychain</Package>
		<Package>qtkeychain-devel</Package>
		<Package>phonon</Package>
		<Package>phonon-devel</Package>
		<Package>kdsoap</Package>
		<Package>kdsoap-devel</Package>

		<!-- Wrong pushed with wrong package name -->
		<Package>python-ml_dtypes</Package>
		<Package>python-ml_dtypes-dbginfo</Package>

		<!-- Phabricator tools which we no longer need -->
		<Package>arcanist</Package>
		<Package>libphutil</Package>

		<!-- Project renamed to zeek -->
		<Package>bro</Package>
		<Package>bro-devel</Package>
		<Package>bro-dbginfo</Package>

		<!-- Renamed to libwebkit-gtk6 to match upstream -->
		<Package>libwebkit-gtk5</Package>
		<Package>libwebkit-gtk5-devel</Package>
		<Package>libwebkit-gtk5-dbginfo</Package>

		<!-- Renamed to libvpl -->
		<Package>onevpl</Package>
		<Package>onevpl-devel</Package>
		<Package>onevpl-dbginfo</Package>

		<!-- Unmaintained -->
		<Package>sc-controller</Package>
		<Package>sc-controller-dbginfo</Package>

		<!-- Doesn't support SFML v2.6.* -->
		<Package>witchblast</Package>
		<Package>witchblast-dbginfo</Package>

		<!-- Project is unmaintained -->
		<Package>coffee</Package>
		<Package>coffee-dbginfo</Package>

		<!-- Unmaintained -->
		<Package>gnome-doc-utils</Package>

		<!-- Part of failed attempt to include dvdstyler -->
		<Package>wxsvg</Package>
		<Package>wxsvg-devel</Package>
		<Package>wxsvg-dbginfo</Package>

		<!-- Unmaintained, better alternatives exist -->
		<Package>latencytop</Package>
		<Package>latencytop-dbginfo</Package>

		<!-- unused -->
		<Package>python-pyproject2setuppy</Package>

		<!-- Included in the .net sdk -->
		<Package>fsharp</Package>

		<!-- Merged into curl package -->
		<Package>curl-gnutls-dbginfo</Package>
		<Package>curl-gnutls-32bit-dbginfo</Package>

		<!-- No longer used -->
		<Package>bash-recovery</Package>

		<!-- Dead upstream, FTBFS, no longer used -->
		<Package>python-pytest-flake8</Package>

		<!-- Replaced by phonon-backend-vlc -->
		<Package>phonon-backend-gstreamer</Package>
		<Package>phonon-backend-gstreamer-dbginfo</Package>

		<!-- No longer needed for kodi -->
		<Package>gcc-12</Package>
		<Package>gcc-12-dbginfo</Package>

		<!-- No longer needed -->
		<Package>wlroots-11</Package>
		<Package>wlroots-11-dbginfo</Package>
		<Package>wlroots-11-devel</Package>

		<!-- Replaced by shortwave -->
		<Package>gradio</Package>
		<Package>gradio-dbginfo</Package>

		<!-- Removed in Plasma 6 -->
		<Package>khotkeys</Package>
		<Package>khotkeys-dbginfo</Package>
		<Package>khotkeys-devel</Package>
		<Package>ksysguard</Package>
		<Package>ksysguard-dbginfo</Package>

		<!-- Renamed to kgamma -->
		<Package>kgamma5</Package>
		<Package>kgamma5-dbginfo</Package>

		<!-- Dead upstream, doesn't work with Plasma 6 -->
		<Package>bismuth</Package>
		<Package>bismuth-dbginfo</Package>
		<Package>latte-dock</Package>
		<Package>latte-dock-dbginfo</Package>

		<!-- Obsolete -->
		<Package>kalarmcal</Package>
		<Package>kalarmcal-dbginfo</Package>
		<Package>kalarmcal-devel</Package>

		<!-- Uses qtwebkit, unmaintained -->
		<Package>quiterss</Package>
		<Package>quiterss-dbginfo</Package>
		<Package>notepadqq</Package>
		<Package>notepadqq-dbginfo</Package>

		<!-- Uses qtwebkit -->
		<Package>goldendict</Package>
		<Package>goldendict-dbginfo</Package>
		<Package>kdewebkit</Package>
		<Package>kdewebkit-dbginfo</Package>
		<Package>kdewebkit-devel</Package>
		<Package>smtube</Package>
		<Package>smtube-dbginfo</Package>
		<Package>subsurface</Package>
		<Package>subsurface-dbginfo</Package>
		<Package>trojita</Package>
		<Package>trojita-dbginfo</Package>
		<Package>wkhtmltopdf</Package>
		<Package>wkhtmltopdf-dbginfo</Package>
		<Package>wkhtmltopdf-devel</Package>

		<!-- Dependency of subsurface, now removed -->
		<Package>subsurface-libdc</Package>
		<Package>subsurface-libdc-dbginfo</Package>
		<Package>subsurface-libdc-devel</Package>

		<!-- fotoxx has been renamed to fotocx -->
		<Package>fotoxx</Package>
		<Package>fotoxx-dbginfo</Package>

		<!-- No maintainer, flatpak available -->
		<Package>bustle</Package>
		<Package>bustle-dbginfo</Package>

		<!-- Dead upstream and replaced by powerlevel10k -->
		<Package>powerlevel9k</Package>

		<!-- Unmaintained and Replaced by lbreakouthd -->
		<Package>lbreakout2</Package>
		<Package>lbreakout2-dbginfo</Package>

		<!-- Obsolete and dead upstream -->
		<Package>libquvi</Package>
		<Package>libquvi-scripts</Package>

		<!-- Dead upstream -->
		<Package>openastro</Package>
		<Package>openastro-data</Package>

		<!-- Dependency of openastro, now removed -->
		<Package>pyswisseph</Package>
		<Package>pyswisseph-dbginfo</Package>

		<!-- Nintendo doesn't want this to exist, and we don't want the liability -->
		<Package>yuzu</Package>
		<Package>yuzu-dbginfo</Package>
		<Package>yuzu-devel</Package>

		<!-- No longer needed -->
		<Package>qt5pas</Package>
		<Package>qt5pas-devel</Package>

		<!-- Unmaintained since 2017 -->
		<Package>evopop-icon-theme</Package>

		<!-- No longer needed -->
		<Package>lua53</Package>
		<Package>lua53-dbginfo</Package>
		<Package>lua53-devel</Package>

		<!-- Merged into rust package -->
		<Package>cargo</Package>

		<!-- Cleartype patents have expired, so this is enabled by default now -->
		<Package>freetype2-subpixel</Package>

		<!-- Incorporated to flare-game -->
		<Package>flare-engine</Package>
		<Package>flare-engine-dbginfo</Package>

		<!-- No longer maintained -->
		<Package>docker-machine</Package>
		<Package>docker-machine-dbginfo</Package>

		<!-- Replaced by libgedit-tepl fork -->
		<Package>tepl</Package>
		<Package>tepl-dbginfo</Package>
		<Package>tepl-devel</Package>

		<!-- No longer needed -->
		<Package>ebtables</Package>
		<Package>ebtables-dbginfo</Package>

		<!-- No longer build -->
		<Package>cups-filters-devel</Package>
    
		<!-- Replaced by pkgconf -->
		<Package>pkg-config</Package>
		<Package>pkg-config-dbginfo</Package>

		<!-- Merged back into cups (these were actually the webui files) -->
		<Package>cups-docs</Package>

		<!-- No updates since 2011 -->
		<Package>gnome-system-tools</Package>
		<Package>gnome-system-tools-dbginfo</Package>
		<Package>gnome-system-tools-devel</Package>

		<!-- Dead upstream Jan '24, doesn't build against poppler -->
		<Package>pdf2djvu</Package>
		<Package>pdf2djvu-dbginfo</Package>
		<Package>pdf2djvu-devel</Package>

		<!-- No upstream releases since 2017 -->
		<Package>flow-pomodoro</Package>
		<Package>flow-pomodoro-dbginfo</Package>

		<!-- Source unavailable, license change -->
		<Package>font-symbola-ttf</Package>

		<!-- cni-plugins replaced by netavark, slirp4netns replaced by passt -->
		<Package>cni-plugins</Package>
		<Package>cni-plugins-dbginfo</Package>
		<Package>slirp4netns</Package>
		<Package>slirp4netns-dbginfo</Package>

<<<<<<< HEAD
=======
		<!-- It was a dependency of otpclient but dropped in favor of libcotp and also been archived upstream -->
		<Package></Package>
		<Package>libbaseencode</Package>
		<Package>libbaseencode-devel</Package>
		<Package>libbaseencode-dbginfo</Package>

>>>>>>> 87d4f420
		<!-- Upstream dead for 5+ years, doesn't run -->
		<Package>qomui</Package>

		<!-- No release in 6 years, archived-->
		<Package>lollypop-portal</Package>

		<!-- Go dependency manager, superceded by Go modules -->
		<Package>dep</Package>
		<Package>dep-dbginfo</Package>
	</Obsoletes>
</PISI><|MERGE_RESOLUTION|>--- conflicted
+++ resolved
@@ -3150,15 +3150,12 @@
 		<Package>slirp4netns</Package>
 		<Package>slirp4netns-dbginfo</Package>
 
-<<<<<<< HEAD
-=======
 		<!-- It was a dependency of otpclient but dropped in favor of libcotp and also been archived upstream -->
 		<Package></Package>
 		<Package>libbaseencode</Package>
 		<Package>libbaseencode-devel</Package>
 		<Package>libbaseencode-dbginfo</Package>
 
->>>>>>> 87d4f420
 		<!-- Upstream dead for 5+ years, doesn't run -->
 		<Package>qomui</Package>
 
