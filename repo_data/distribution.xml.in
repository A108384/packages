--- conflicted
+++ resolved
@@ -824,11 +824,9 @@
 		<!-- No longer desiring doc package //-->
 		<Package>evince-docs</Package>
 		<Package>gfbgraph-docs</Package>
-<<<<<<< HEAD
 
 		<!-- Leftover of when cargo package.yml was separated from rust //-->
 		<Package>cargo-dbginfo</Package>
-=======
 		<Package>spice-gtk-docs</Package>
 
 		<!-- No more devel subpackage with update to 1.0 //-->
@@ -886,6 +884,5 @@
 		<Package>mutter-docs</Package>
 		<Package>openconnect-docs</Package>
 		<Package>totem-pl-parser-docs</Package>
->>>>>>> 7de41ce7
 	</Obsoletes>
 </PISI>